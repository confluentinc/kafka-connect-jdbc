<?xml version="1.0" encoding="UTF-8"?>
<!--~
  ~ Copyright 2015 Confluent Inc.
  ~
  ~ Licensed under the Apache License, Version 2.0 (the "License");
  ~ you may not use this file except in compliance with the License.
  ~ You may obtain a copy of the License at
  ~
  ~ http://www.apache.org/licenses/LICENSE-2.0
  ~
  ~ Unless required by applicable law or agreed to in writing, software
  ~ distributed under the License is distributed on an "AS IS" BASIS,
  ~ WITHOUT WARRANTIES OR CONDITIONS OF ANY KIND, either express or implied.
  ~ See the License for the specific language governing permissions and
  ~ limitations under the License.
  ~-->
<project xmlns="http://maven.apache.org/POM/4.0.0"
         xmlns:xsi="http://www.w3.org/2001/XMLSchema-instance"
         xsi:schemaLocation="http://maven.apache.org/POM/4.0.0 http://maven.apache.org/maven-v4_0_0.xsd">

    <modelVersion>4.0.0</modelVersion>

    <parent>
        <groupId>io.confluent</groupId>
        <artifactId>common</artifactId>
<<<<<<< HEAD
        <version>5.0.0-SNAPSHOT</version>
=======
        <version>4.1.1</version>
>>>>>>> 4f4630b8
    </parent>

    <groupId>io.confluent</groupId>
    <artifactId>kafka-connect-jdbc</artifactId>
    <packaging>jar</packaging>
    <name>kafka-connect-jdbc</name>
    <organization>
        <name>Confluent, Inc.</name>
        <url>http://confluent.io</url>
    </organization>
    <url>http://confluent.io</url>
    <description>
       A Kafka Connect JDBC connector for copying data between databases and Kafka.
    </description>

    <licenses>
        <license>
            <name>Apache License 2.0</name>
            <url>http://www.apache.org/licenses/LICENSE-2.0.html</url>
            <distribution>repo</distribution>
        </license>
    </licenses>

    <scm>
        <connection>scm:git:git://github.com/confluentinc/kafka-connect-jdbc.git</connection>
        <developerConnection>scm:git:git@github.com:confluentinc/kafka-connect-jdbc.git</developerConnection>
        <url>https://github.com/confluentinc/kafka-connect-jdbc</url>
        <tag>HEAD</tag>
    </scm>

    <properties>
        <confluent.version>${project.version}</confluent.version>
        <derby.version>10.11.1.1</derby.version>
        <commons-io.version>2.4</commons-io.version>
        <sqlite-jdbc.version>3.8.11.2</sqlite-jdbc.version>
        <postgresql.version>9.4-1206-jdbc41</postgresql.version>
        <licenses.name>Apache License 2.0</licenses.name>
        <licenses.version>${project.version}</licenses.version>
        <project.build.sourceEncoding>UTF-8</project.build.sourceEncoding>
        <project.package.home>target/${project.artifactId}-${project.version}-package</project.package.home>
        <confluent.maven.repo>http://packages.confluent.io/maven/</confluent.maven.repo>
    </properties>

    <repositories>
        <repository>
            <id>confluent</id>
            <name>Confluent</name>
            <url>${confluent.maven.repo}</url>
        </repository>
    </repositories>

    <dependencies>
        <dependency>
            <groupId>org.apache.kafka</groupId>
            <artifactId>connect-api</artifactId>
            <scope>provided</scope>
        </dependency>

         <!-- JDBC drivers, only included in runtime so they get packaged -->
        <dependency>
            <groupId>org.xerial</groupId>
            <artifactId>sqlite-jdbc</artifactId>
            <version>${sqlite-jdbc.version}</version>
            <scope>runtime</scope>
        </dependency>
        <dependency>
            <groupId>org.postgresql</groupId>
            <artifactId>postgresql</artifactId>
            <version>${postgresql.version}</version>
            <scope>runtime</scope>
        </dependency>

        <dependency>
            <groupId>junit</groupId>
            <artifactId>junit</artifactId>
            <scope>test</scope>
        </dependency>
        <dependency>
            <groupId>org.easymock</groupId>
            <artifactId>easymock</artifactId>
            <scope>test</scope>
        </dependency>
        <dependency>
            <groupId>org.powermock</groupId>
            <artifactId>powermock-module-junit4</artifactId>
            <scope>test</scope>
        </dependency>
        <dependency>
            <groupId>org.powermock</groupId>
            <artifactId>powermock-api-easymock</artifactId>
            <scope>test</scope>
        </dependency>
        <dependency>
            <groupId>org.apache.derby</groupId>
            <artifactId>derby</artifactId>
            <version>${derby.version}</version>
            <scope>test</scope>
        </dependency>
        <dependency>
            <groupId>commons-io</groupId>
            <artifactId>commons-io</artifactId>
            <version>${commons-io.version}</version>
            <scope>test</scope>
        </dependency>
        <dependency>
            <groupId>org.mockito</groupId>
            <artifactId>mockito-all</artifactId>
            <scope>test</scope>
        </dependency>
        <dependency>
            <groupId>org.slf4j</groupId>
            <artifactId>slf4j-log4j12</artifactId>
            <scope>test</scope>
        </dependency>
    </dependencies>

    <build>
        <plugins>
            <plugin>
                <groupId>io.confluent</groupId>
                <version>0.10.0</version>
                <artifactId>kafka-connect-maven-plugin</artifactId>
                <executions>
                    <execution>
                        <goals>
                            <goal>kafka-connect</goal>
                        </goals>
                        <configuration>
                            <title>Kafka Connect JDBC</title>
                            <documentationUrl>https://docs.confluent.io/current/connect/connect-jdbc/docs/index.html</documentationUrl>
                            <description>
                                The JDBC source connector allows you to import data from any relational database with a JDBC driver into Kafka topics. By using JDBC, this connector can support a wide variety of databases without requiring custom code for each one.

                                Data is loaded by periodically executing a SQL query and creating an output record for each row in the result set. By default, all tables in a database are copied, each to its own output topic. The database is monitored for new or deleted tables and adapts automatically. When copying data from a table, the connector can load only new or modified rows by specifying which columns should be used to detect new or modified data.

                                The JDBC sink connector allows you to export data from Kafka topics to any relational database with a JDBC driver. By using JDBC, this connector can support a wide variety of databases without requiring a dedicated connector for each one. The connector polls data from Kafka to write to the database based on the topics subscription. It is possible to achieve idempotent writes with upserts. Auto-creation of tables, and limited auto-evolution is also supported.
                            </description>
                            <logo>logos/jdbc.jpg</logo>

                            <supportProviderName>Confluent, Inc.</supportProviderName>
                            <supportSummary>Confluent supports the JDBC sink and source connectors alongside community members as part of its Confluent Platform open source offering.</supportSummary>
                            <supportUrl>https://docs.confluent.io/current/</supportUrl>
                            <supportLogo>logos/confluent.png</supportLogo>

                            <ownerUsername>confluentinc</ownerUsername>
                            <ownerType>organization</ownerType>
                            <ownerName>Confluent, Inc.</ownerName>
                            <ownerUrl>https://confluent.io/</ownerUrl>
                            <ownerLogo>logos/confluent.png</ownerLogo>

                            <dockerNamespace>confluentinc</dockerNamespace>
                            <dockerName>cp-kafka-connect</dockerName>
                            <dockerTag>${project.version}</dockerTag>

                            <componentTypes>
                                <componentType>sink</componentType>
                                <componentType>source</componentType>
                            </componentTypes>

                            <tags>
                                <tag>jdbc</tag>
                                <tag>database</tag>
                                <tag>dbms</tag>
                                <tag>rdbms</tag>
                                <tag>sql</tag>
                                <tag>mysql</tag>
                                <tag>postgresql</tag>
                                <tag>oracle</tag>
                                <tag>sql server</tag>
                                <tag>db2</tag>
                                <tag>sybase</tag>
                                <tag>vertica</tag>
                                <tag>sap hana</tag>
                                <tag>derby</tag>
                                <tag>sqlite</tag>
                            </tags>

                            <confluentControlCenterIntegration>true</confluentControlCenterIntegration>
                        </configuration>
                    </execution>
                </executions>
            </plugin>
            <plugin>
                <groupId>org.apache.maven.plugins</groupId>
                <artifactId>maven-compiler-plugin</artifactId>
                <version>2.5.1</version>
                <inherited>true</inherited>
                <configuration>
                    <source>1.7</source>
                    <target>1.7</target>
                </configuration>
            </plugin>
            <plugin>
                <artifactId>maven-assembly-plugin</artifactId>
                <version>2.5.3</version>
                <configuration>
                    <descriptors>
                        <descriptor>src/assembly/development.xml</descriptor>
                        <descriptor>src/assembly/package.xml</descriptor>
                    </descriptors>
                </configuration>
                <executions>
                    <execution>
                        <id>make-assembly</id>
                        <phase>package</phase>
                        <goals>
                            <goal>single</goal>
                        </goals>
                    </execution>
                </executions>
            </plugin>
            <plugin>
                <groupId>org.apache.maven.plugins</groupId>
                <artifactId>maven-checkstyle-plugin</artifactId>
                <executions>
                    <execution>
                        <id>validate</id>
                        <phase>validate</phase>
                        <configuration>
                            <suppressionsLocation>checkstyle/suppressions.xml</suppressionsLocation>
                        </configuration>
                        <goals>
                            <goal>check</goal>
                        </goals>
                    </execution>
                </executions>
            </plugin>
        </plugins>
        <resources>
            <resource>
                <directory>src/main/resources</directory>
                <filtering>true</filtering>
            </resource>
        </resources>
    </build>

    <profiles>
        <profile>
            <id>rpm</id>
            <build>
            <plugins>
                <plugin>
                    <groupId>org.codehaus.mojo</groupId>
                    <artifactId>rpm-maven-plugin</artifactId>
                    <version>2.1.5</version>
                    <executions>
                        <execution>
                            <id>generate-rpm</id>
                            <goals>
                                <goal>rpm</goal>
                            </goals>
                        </execution>
                    </executions>
                        <configuration>
                            <group>Applications/Internet</group>
                            <packager>Confluent Packaging</packager>
                            <license>${licenses.name}</license>
                            <needarch>noarch</needarch>
                            <targetOS>linux</targetOS>
                            <requires>
                                <require>confluent-common = ${project.version}</require>
                            </requires>
                            <mappings>
                                <mapping>
                                    <directory>/usr/share/java/${project.artifactId}</directory>
                                    <sources>
                                        <source>
                                            <location>${project.package.home}/share/java/${project.artifactId}</location>
                                        </source>
                                    </sources>
                                </mapping>
                                <mapping>
                                    <configuration>true</configuration>
                                    <directory>/etc/${project.artifactId}</directory>
                                    <sources>
                                        <source>
                                            <location>${project.package.home}/etc/${project.artifactId}</location>
                                        </source>
                                    </sources>
                                </mapping>
                                <mapping>
                                    <documentation>true</documentation>
                                    <directory>/usr/share/doc/${project.artifactId}</directory>
                                    <sources>
                                        <source>
                                            <location>${project.package.home}/share/doc/${project.artifactId}</location>
                                        </source>
                                    </sources>
                                </mapping>
                            </mappings>
                        </configuration>
                    </plugin>
                </plugins>
            </build>
        </profile>
        <profile>
            <id>standalone</id>
            <build>
                <plugins>
                    <plugin>
                        <artifactId>maven-assembly-plugin</artifactId>
                        <configuration>
                            <descriptors>
                                <descriptor>src/assembly/standalone.xml</descriptor>
                            </descriptors>
                        </configuration>
                    </plugin>
                </plugins>
            </build>
        </profile>
        <profile>
            <id>licenses-package</id>
            <build>
                <plugins>
                    <plugin>
                        <groupId>org.codehaus.mojo</groupId>
                        <artifactId>exec-maven-plugin</artifactId>
                        <version>1.2.1</version>
                        <executions>
                            <execution>
                                <id>create-licenses</id>
                                <configuration>
                                    <mainClass>io.confluent.licenses.LicenseFinder</mainClass>
                                    <arguments>
                                        <!-- Note use of development instead of package so we pick up all dependencies. -->
                                        <argument>-i ${project.build.directory}/${project.build.finalName}-package/share/java/kafka-connect-jdbc</argument>
                                        <argument>-o ${project.basedir}/licenses</argument>
                                        <argument>-f</argument>
                                        <argument>-h ${project.build.directory}/${project.build.finalName}-package/share/doc/kafka-connect-jdbc/licenses.html</argument>
                                        <argument>-l ${project.build.directory}/${project.build.finalName}-package/share/doc/kafka-connect-jdbc/licenses</argument>
                                        <argument>-n ${project.build.directory}/${project.build.finalName}-package/share/doc/kafka-connect-jdbc/notices</argument>
                                        <argument>-t ${project.name}</argument>
                                        <argument>-x licenses-${licenses.version}.jar</argument>
                                    </arguments>
                                </configuration>
                                <phase>package</phase>
                                <goals>
                                    <goal>java</goal>
                                </goals>
                            </execution>
                        </executions>
                        <configuration>
                            <includeProjectDependencies>true</includeProjectDependencies>
                            <includePluginDependencies>true</includePluginDependencies>
                            <executableDependency>
                                <groupId>io.confluent</groupId>
                                <artifactId>licenses</artifactId>
                            </executableDependency>
                        </configuration>
                        <dependencies>
                            <dependency>
                                <groupId>io.confluent</groupId>
                                <artifactId>licenses</artifactId>
                                <version>${licenses.version}</version>
                            </dependency>
                        </dependencies>
                    </plugin>
                </plugins>
            </build>
        </profile>
	<profile>
        <id>licenses-source</id>
            <build>
                <plugins>
                    <plugin>
                        <groupId>org.codehaus.mojo</groupId>
                        <artifactId>exec-maven-plugin</artifactId>
                        <version>1.2.1</version>
                        <executions>
                            <execution>
                                <id>create-licenses</id>
                                <configuration>
                                    <mainClass>io.confluent.licenses.LicenseFinder</mainClass>
                                    <arguments>
                                        <!-- Note use of development instead of package so we pick up all dependencies. -->
                                        <argument>-i ${project.build.directory}/${project.build.finalName}-development/share/java/kafka-connect-jdbc</argument>
                                        <argument>-o ${project.basedir}/licenses</argument>
                                        <argument>-f</argument>
                                        <argument>-h ${project.basedir}/licenses.html</argument>
                                        <argument>-l ${project.basedir}/licenses</argument>
                                        <argument>-n ${project.basedir}/notices</argument>
                                        <argument>-t ${project.name}</argument>
                                        <argument>-x licenses-${licenses.version}.jar</argument>
                                    </arguments>
                                </configuration>
                                <phase>package</phase>
                                <goals>
                                    <goal>java</goal>
                                </goals>
                            </execution>
                        </executions>
                        <configuration>
                            <includeProjectDependencies>true</includeProjectDependencies>
                            <includePluginDependencies>true</includePluginDependencies>
                            <executableDependency>
                                <groupId>io.confluent</groupId>
                                <artifactId>licenses</artifactId>
                            </executableDependency>
                        </configuration>
                        <dependencies>
                            <dependency>
                                <groupId>io.confluent</groupId>
                                <artifactId>licenses</artifactId>
                                <version>${licenses.version}</version>
                            </dependency>
                        </dependencies>
                    </plugin>
                    <plugin>
                        <artifactId>maven-clean-plugin</artifactId>
                        <version>3.0.0</version>
                        <configuration>
                            <filesets>
                                <fileset>
                                    <directory>.</directory>
                                    <includes>
                                        <include>licenses.html</include>
                                        <directory>licenses/*.*</directory>
                                        <directory>notices/*.*</directory>
                                    </includes>
                                </fileset>
                            </filesets>
                        </configuration>
                    </plugin>
                </plugins>
            </build>
        </profile>
    </profiles>
</project><|MERGE_RESOLUTION|>--- conflicted
+++ resolved
@@ -23,11 +23,7 @@
     <parent>
         <groupId>io.confluent</groupId>
         <artifactId>common</artifactId>
-<<<<<<< HEAD
-        <version>5.0.0-SNAPSHOT</version>
-=======
         <version>4.1.1</version>
->>>>>>> 4f4630b8
     </parent>
 
     <groupId>io.confluent</groupId>
