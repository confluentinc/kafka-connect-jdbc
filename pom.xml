--- conflicted
+++ resolved
@@ -59,14 +59,9 @@
         <derby.version>10.14.2.0</derby.version>
         <commons-io.version>2.4</commons-io.version>
         <kafka.connect.maven.plugin.version>0.11.1</kafka.connect.maven.plugin.version>
-<<<<<<< HEAD
         <sqlite-jdbc.version>3.41.2.2</sqlite-jdbc.version>
         <postgresql.version>42.4.4</postgresql.version>
-=======
-        <sqlite-jdbc.version>3.25.2</sqlite-jdbc.version>
-        <postgresql.version>42.4.3</postgresql.version>
         <jtds.driver.version>1.3.1</jtds.driver.version>
->>>>>>> 0b62ccf5
         <licenses.name>Apache License 2.0</licenses.name>
         <licenses.version>${project.version}</licenses.version>
         <project.build.sourceEncoding>UTF-8</project.build.sourceEncoding>
