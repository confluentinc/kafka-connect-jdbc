# This file is managed by ServiceBot plugin - Semaphore. The content in this file is created using a common
# template and configurations in service.yml.
# Any modifications made to ths file will be overwritten by the generated content in nightly runs.
# For more information, please refer to the page:
# https://confluentinc.atlassian.net/wiki/spaces/Foundations/pages/2871296194/Add+SemaphoreCI
version: v1.0
name: build-test-release
agent:
  machine:
    type: s1-prod-ubuntu24-04-amd64-1

fail_fast:
  cancel:
    when: "true"

execution_time_limit:
  hours: 1

queue:
  - when: "branch != 'master' and branch !~ '[0-9]+\\.[0-9]+\\.x'"
    processing: parallel

global_job_config:
  prologue:
    commands:
      - checkout
      - sem-version java 8
      - . cache-maven restore

blocks:
  - name: Test
    dependencies: []
    run:
      # don't run the tests on non-functional changes...
      when: "change_in('/', {exclude: ['/.deployed-versions/', '.github/']})"
    task:
      jobs:
        - name: Test
          commands:
            - . sem-pint
<<<<<<< HEAD
            - sudo apt-get --assume-yes install libncurses6
            - mvn -Dcloud -Pjenkins -U -Dmaven.wagon.http.retryHandler.count=10 -Ddependency.check.skip=true --batch-mode --no-transfer-progress clean verify install dependency:analyze validate
            - . cve-scan
=======
            - mvn -Dcloud -Pjenkins -U -Dmaven.wagon.http.retryHandler.count=10 --batch-mode --no-transfer-progress clean verify install dependency:analyze validate
            - export TRIVY_DISABLE_VEX_NOTICE=true
            - trivy version
            - echo "Check go/connector-dev-vuln-remediation for fixing or suppressing vulnerabilities found by trivy"
            - trivy --skip-files "*.zip" rootfs --scanners vuln --db-repository public.ecr.aws/aquasecurity/trivy-db --java-db-repository public.ecr.aws/aquasecurity/trivy-java-db --ignore-unfixed 
              --ignorefile .trivyignore --exit-code 1 --severity CRITICAL target/components/packages
            - trivy --skip-files "*.zip" rootfs --scanners vuln --db-repository public.ecr.aws/aquasecurity/trivy-db --java-db-repository public.ecr.aws/aquasecurity/trivy-java-db --ignore-unfixed 
              --ignorefile .trivyignore --severity HIGH,LOW,MEDIUM target/components/packages
>>>>>>> f9b9b7f5
            - . cache-maven store
      epilogue:
        always:
          commands:
            - . publish-test-results
            - artifact push workflow target/test-results

  - name: Release Notes
    dependencies: []
    run:
      when: "branch =~ '[0-9]+\\.[0-9]+\\.x'"
    task:
      jobs:
        - name: Generate Release Notes
          commands:
            - git clone --branch master --single-branch git@github.com:confluentinc/connect-releases.git
            - ./connect-releases/tasks/release-connect-plugins/generate-connect-changelogs.sh

after_pipeline:
  task:
    agent:
      machine:
        type: s1-prod-ubuntu20-04-arm64-0
    jobs:
      - name: Metrics
        commands:
          - emit-ci-metrics -p -a test-results
      - name: Publish Test Results
        commands:
          - test-results gen-pipeline-report
      - name: SonarQube
        commands:
          - checkout
          - sem-version java 11
          - artifact pull workflow target
          - emit-sonarqube-data --run_only_sonar_scan

auto_cancel:
  running:
    when: "true"

promotions:
  - name: Release incremental f/w version
    pipeline_file: release-internal-version.yml<|MERGE_RESOLUTION|>--- conflicted
+++ resolved
@@ -38,11 +38,6 @@
         - name: Test
           commands:
             - . sem-pint
-<<<<<<< HEAD
-            - sudo apt-get --assume-yes install libncurses6
-            - mvn -Dcloud -Pjenkins -U -Dmaven.wagon.http.retryHandler.count=10 -Ddependency.check.skip=true --batch-mode --no-transfer-progress clean verify install dependency:analyze validate
-            - . cve-scan
-=======
             - mvn -Dcloud -Pjenkins -U -Dmaven.wagon.http.retryHandler.count=10 --batch-mode --no-transfer-progress clean verify install dependency:analyze validate
             - export TRIVY_DISABLE_VEX_NOTICE=true
             - trivy version
@@ -51,7 +46,6 @@
               --ignorefile .trivyignore --exit-code 1 --severity CRITICAL target/components/packages
             - trivy --skip-files "*.zip" rootfs --scanners vuln --db-repository public.ecr.aws/aquasecurity/trivy-db --java-db-repository public.ecr.aws/aquasecurity/trivy-java-db --ignore-unfixed 
               --ignorefile .trivyignore --severity HIGH,LOW,MEDIUM target/components/packages
->>>>>>> f9b9b7f5
             - . cache-maven store
       epilogue:
         always:
