--- conflicted
+++ resolved
@@ -48,14 +48,11 @@
       else if((prop.contains(TIMESTAMP_COLUMN_NAME_CONFIG) && !prop.startsWith(TIMESTAMP_COLUMN_NAME_CONFIG)) ){
         config.define(prop, Type.STRING,"",Importance.MEDIUM, "Documentation",MODE_GROUP,3, ConfigDef.Width.MEDIUM,"");
       }
-<<<<<<< HEAD
       else if(prop.contains(MODE_CONFIG) && !prop.startsWith(MODE_CONFIG)){
         config.define(prop, Type.STRING, MODE_UNSPECIFIED, ConfigDef.ValidString.in(MODE_UNSPECIFIED, MODE_BULK, MODE_TIMESTAMP, MODE_INCREMENTING, MODE_TIMESTAMP_INCREMENTING),
                 Importance.HIGH, "Doc", MODE_GROUP, 1, ConfigDef.Width.MEDIUM, "", Arrays.asList(INCREMENTING_COLUMN_NAME_CONFIG, TIMESTAMP_COLUMN_NAME_CONFIG, VALIDATE_NON_NULL_CONFIG));
-=======
       else if ((prop.startsWith(ANONYMIZE))) {
         config.define(prop,Type.STRING,"",Importance.MEDIUM, "Documentation",MODE_GROUP,3, ConfigDef.Width.MEDIUM,"");
->>>>>>> eeae777c
       }
     }
     return config;
