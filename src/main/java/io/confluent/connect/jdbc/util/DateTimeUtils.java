/*
 * Copyright 2018 Confluent Inc.
 *
 * Licensed under the Confluent Community License (the "License"); you may not use
 * this file except in compliance with the License.  You may obtain a copy of the
 * License at
 *
 * http://www.confluent.io/confluent-community-license
 *
 * Unless required by applicable law or agreed to in writing, software
 * distributed under the License is distributed on an "AS IS" BASIS, WITHOUT
 * WARRANTIES OF ANY KIND, either express or implied.  See the License for the
 * specific language governing permissions and limitations under the License.
 */

package io.confluent.connect.jdbc.util;

import java.math.BigInteger;
import java.sql.Timestamp;
import java.text.SimpleDateFormat;
import java.time.LocalDateTime;
import java.time.chrono.ChronoZonedDateTime;
import java.time.format.DateTimeFormatter;
import java.util.Calendar;
import java.util.Date;
import java.util.GregorianCalendar;
import java.util.HashMap;
import java.util.Map;
import java.util.Optional;
import java.util.TimeZone;
import java.util.concurrent.TimeUnit;

public class DateTimeUtils {

  static final long MILLISECONDS_PER_SECOND = TimeUnit.SECONDS.toMillis(1);
  static final long MICROSECONDS_PER_MILLISECOND = TimeUnit.MILLISECONDS.toMicros(1);
  static final long MICROSECONDS_PER_SECOND = TimeUnit.SECONDS.toMicros(1);
  static final long NANOSECONDS_PER_MILLISECOND = TimeUnit.MILLISECONDS.toNanos(1);
  static final long NANOSECONDS_PER_SECOND = TimeUnit.SECONDS.toNanos(1);
  static final long NANOSECONDS_PER_MICROSECOND = TimeUnit.MICROSECONDS.toNanos(1);
  static final DateTimeFormatter ISO_DATE_TIME_MICROS_FORMAT =
      DateTimeFormatter.ofPattern("yyyy-MM-dd'T'HH:mm:ss.SSSSSS");
  static final DateTimeFormatter ISO_DATE_TIME_NANOS_FORMAT =
      DateTimeFormatter.ofPattern("yyyy-MM-dd'T'HH:mm:ss.SSSSSSSSS");

  private static final ThreadLocal<Map<TimeZone, Calendar>> TIMEZONE_CALENDARS =
      ThreadLocal.withInitial(HashMap::new);

  private static final ThreadLocal<Map<TimeZone, SimpleDateFormat>> TIMEZONE_DATE_FORMATS =
      ThreadLocal.withInitial(HashMap::new);

  private static final ThreadLocal<Map<TimeZone, SimpleDateFormat>> TIMEZONE_TIME_FORMATS =
      ThreadLocal.withInitial(HashMap::new);

  private static final ThreadLocal<Map<TimeZone, SimpleDateFormat>> TIMEZONE_TIMESTAMP_FORMATS =
      ThreadLocal.withInitial(HashMap::new);

  public static Calendar getTimeZoneCalendar(final TimeZone timeZone) {
    return TIMEZONE_CALENDARS.get().computeIfAbsent(timeZone, GregorianCalendar::new);
  }

  public static String formatDate(Date date, TimeZone timeZone) {
    return TIMEZONE_DATE_FORMATS.get().computeIfAbsent(timeZone, aTimeZone -> {
      SimpleDateFormat sdf = new SimpleDateFormat("yyyy-MM-dd");
      sdf.setTimeZone(aTimeZone);
      return sdf;
    }).format(date);
  }

  public static String formatTime(Date date, TimeZone timeZone) {
    return TIMEZONE_TIME_FORMATS.get().computeIfAbsent(timeZone, aTimeZone -> {
      SimpleDateFormat sdf = new SimpleDateFormat("HH:mm:ss.SSS");
      sdf.setTimeZone(aTimeZone);
      return sdf;
    }).format(date);
  }

  public static String formatTimestamp(Date date, TimeZone timeZone) {
    return TIMEZONE_TIMESTAMP_FORMATS.get().computeIfAbsent(timeZone, aTimeZone -> {
      SimpleDateFormat sdf = new SimpleDateFormat("yyyy-MM-dd HH:mm:ss.SSS");
      sdf.setTimeZone(aTimeZone);
      return sdf;
    }).format(date);
  }

  private static Long convertToEpochMicros(Timestamp t) {
    Long epochMillis = TimeUnit.SECONDS.toMicros(t.getTime() / MILLISECONDS_PER_SECOND);
    Long microsComponent = t.getNanos() / NANOSECONDS_PER_MICROSECOND;
    return epochMillis + microsComponent;
  }

  private static String convertToEpochNanosBigInt(Timestamp t) {
    BigInteger seconds = BigInteger.valueOf(t.getTime() / MILLISECONDS_PER_SECOND);
    BigInteger nanos = BigInteger.valueOf(t.getNanos());
    BigInteger totalNanos = seconds.multiply(BigInteger.valueOf(NANOSECONDS_PER_SECOND)).add(nanos);
    return totalNanos.toString();
  }

  /**
   * Get the number of microseconds past epoch of the given {@link Timestamp}.
   *
   * @param timestamp the Java timestamp value
   * @return the epoch nanoseconds
   */
  public static Long toEpochMicros(Timestamp timestamp) {
    return Optional.ofNullable(timestamp)
            .map(DateTimeUtils::convertToEpochMicros)
            .orElse(null);
  }

  private static Long convertToEpochNanos(Timestamp t) {
    Long epochMillis = TimeUnit.SECONDS.toNanos(t.getTime() / MILLISECONDS_PER_SECOND);
    Long nanosInSecond = TimeUnit.NANOSECONDS.toNanos(t.getNanos());
    return epochMillis + nanosInSecond;
  }

  /**
   * Get the number of nanoseconds past epoch of the given {@link Timestamp}.
   *
   * @param timestamp the Java timestamp value
   * @return the epoch nanoseconds
   */
  public static Long toEpochNanos(Timestamp timestamp) {
    return Optional.ofNullable(timestamp)
        .map(DateTimeUtils::convertToEpochNanos)
        .orElse(null);
  }

  /**
   * Get the number of microseconds past epoch of the given {@link Timestamp}.
   *
   * @param timestamp the Java timestamp value
   * @return the epoch microseconds string
   */
  public static String toEpochMicrosString(Timestamp timestamp) {
    return Optional.ofNullable(timestamp)
            .map(DateTimeUtils::convertToEpochMicros)
            .map(String::valueOf)
            .orElse(null);
  }

  /**
   * Get the number of nanoseconds past epoch of the given {@link Timestamp}.
   *
   * @param timestamp the Java timestamp value
   * @return the epoch nanoseconds string
   */
  public static String toEpochNanosString(Timestamp timestamp) {
    return Optional.ofNullable(timestamp)
        .map(DateTimeUtils::convertToEpochNanosBigInt)
        .map(String::valueOf)
        .orElse(null);
  }

  /**
   * Get the iso date-time string with micro precision for the given {@link Timestamp}.
   *
   * @param timestamp the Java timestamp value
   * @param tz the timezone of the source database
   * @return the string iso date time
   */
  public static String toIsoDateMicrosTimeString(Timestamp timestamp, TimeZone tz) {
    return Optional.ofNullable(timestamp)
        .map(Timestamp::toInstant)
        .map(t -> t.atZone(tz.toZoneId()))
        .map(t -> t.format(ISO_DATE_TIME_MICROS_FORMAT))
        .orElse(null);
  }

  /**
   * Get the iso date-time string with nano precision for the given {@link Timestamp}.
   *
   * @param timestamp the Java timestamp value
   * @param tz the timezone of the source database
   * @return the string iso date time
   */
  public static String toIsoDateTimeString(Timestamp timestamp, TimeZone tz) {
    return Optional.ofNullable(timestamp)
        .map(Timestamp::toInstant)
        .map(t -> t.atZone(tz.toZoneId()))
        .map(t -> t.format(ISO_DATE_TIME_NANOS_FORMAT))
        .orElse(null);
  }

  /**
   * Get {@link Timestamp} from epoch with micro precision
   *
   * @param micros epoch micro in long
   * @return the equivalent java sql Timestamp
   */
  public static Timestamp toMicrosTimestamp(Long micros) {
    return Optional.ofNullable(micros)
        .map(
            m -> {
              Timestamp ts = new Timestamp(micros / MICROSECONDS_PER_MILLISECOND);
              long remainderMicros = micros % MICROSECONDS_PER_MILLISECOND;
              ts.setNanos(ts.getNanos() + (int)(remainderMicros * NANOSECONDS_PER_MICROSECOND));
              return ts;
            })
        .orElse(null);
  }

  /**
   * Get {@link Timestamp} from epoch with micros precision
   *
   * @param micros epoch micros in string
   * @return the equivalent java sql Timestamp
   */
  public static Timestamp toMicrosTimestamp(String micros) throws NumberFormatException {
    return Optional.ofNullable(micros)
            .map(Long::parseLong)
            .map(DateTimeUtils::toMicrosTimestamp)
            .orElse(null);
  }

  /**
   * Get {@link Timestamp} from epoch with nano precision
   *
   * @param nanos epoch nanos in long
   * @return the equivalent java sql Timestamp
   */
  public static Timestamp toTimestamp(Long nanos) {
    return Optional.ofNullable(nanos)
        .map(n -> {
          Timestamp ts = new Timestamp(nanos / NANOSECONDS_PER_MILLISECOND);
          ts.setNanos((int)(nanos % NANOSECONDS_PER_SECOND));
          return ts;
        })
        .orElse(null);
  }

  /**
   * Get {@link Timestamp} from epoch with nano precision
   *
   * @param nanos epoch nanos BigInteger
   * @return the equivalent java sql Timestamp
   */
  public static Timestamp toTimestamp(BigInteger nanos) {
    return Optional.ofNullable(nanos)
        .map(
            n -> {
              long milliseconds =
                  n.divide(BigInteger.valueOf(NANOSECONDS_PER_MILLISECOND)).longValue();
              int nanoseconds = n.mod(BigInteger.valueOf(NANOSECONDS_PER_SECOND)).intValue();
              Timestamp ts = new Timestamp(milliseconds);
              ts.setNanos(nanoseconds);
              return ts;
            })
        .orElse(null);
  }

  /**
   * Get {@link Timestamp} from epoch with micro precision
   *
<<<<<<< HEAD
   * @param isoDT iso dateTime format "yyyy-MM-dd'T'HH:mm:ss.SSSSSS"
=======
   * @param nanos epoch nanos in string
   * @return the equivalent java sql Timestamp
   */
  public static Timestamp toTimestamp(String nanos) {
    return Optional.ofNullable(nanos)
            .map(BigInteger::new)
            .map(DateTimeUtils::toTimestamp)
            .orElse(null);
  }

  /**
   * Get {@link Timestamp} from epoch with nano precision
   *
   * @param isoDT iso dateTime format "yyyy-MM-dd'T'HH:mm:ss.SSSSSSSSS"
>>>>>>> f1bbd873
   * @param tz the timezone of the source database
   * @return the equivalent java sql Timestamp
   */
  public static Timestamp toTimestampFromIsoDateMicrosTime(String isoDT, TimeZone tz) {
    return Optional.ofNullable(isoDT)
        .map(i -> LocalDateTime.parse(isoDT, ISO_DATE_TIME_MICROS_FORMAT))
        .map(t -> t.atZone(tz.toZoneId()))
        .map(ChronoZonedDateTime::toInstant)
        .map(Timestamp::from)
        .orElse(null);
  }

  /**
   * Get {@link Timestamp} from epoch with nano precision
   *
   * @param isoDT iso dateTime format "yyyy-MM-dd'T'HH:mm:ss.SSSSSSSSS"
   * @param tz the timezone of the source database
   * @return the equivalent java sql Timestamp
   */
  public static Timestamp toTimestampFromIsoDateTime(String isoDT, TimeZone tz) {
    return Optional.ofNullable(isoDT)
        .map(i -> LocalDateTime.parse(isoDT, ISO_DATE_TIME_NANOS_FORMAT))
        .map(t -> t.atZone(tz.toZoneId()))
        .map(ChronoZonedDateTime::toInstant)
        .map(Timestamp::from)
        .orElse(null);
  }

  private DateTimeUtils() {
  }
}<|MERGE_RESOLUTION|>--- conflicted
+++ resolved
@@ -250,11 +250,8 @@
   }
 
   /**
-   * Get {@link Timestamp} from epoch with micro precision
-   *
-<<<<<<< HEAD
-   * @param isoDT iso dateTime format "yyyy-MM-dd'T'HH:mm:ss.SSSSSS"
-=======
+   * Get {@link Timestamp} from epoch with nano precision
+   *
    * @param nanos epoch nanos in string
    * @return the equivalent java sql Timestamp
    */
@@ -266,10 +263,9 @@
   }
 
   /**
-   * Get {@link Timestamp} from epoch with nano precision
-   *
-   * @param isoDT iso dateTime format "yyyy-MM-dd'T'HH:mm:ss.SSSSSSSSS"
->>>>>>> f1bbd873
+   * Get {@link Timestamp} from epoch with micro precision
+   *
+   * @param isoDT iso dateTime format "yyyy-MM-dd'T'HH:mm:ss.SSSSSS"
    * @param tz the timezone of the source database
    * @return the equivalent java sql Timestamp
    */
