--- conflicted
+++ resolved
@@ -1,12 +1,12 @@
 /**
  * Copyright 2015 Confluent Inc.
- *
+ * <p>
  * Licensed under the Apache License, Version 2.0 (the "License");
  * you may not use this file except in compliance with the License.
  * You may obtain a copy of the License at
- *
+ * <p>
  * http://www.apache.org/licenses/LICENSE-2.0
- *
+ * <p>
  * Unless required by applicable law or agreed to in writing, software
  * distributed under the License is distributed on an "AS IS" BASIS,
  * WITHOUT WARRANTIES OR CONDITIONS OF ANY KIND, either express or implied.
@@ -18,6 +18,7 @@
 
 import static io.confluent.connect.jdbc.util.DateTimeUtils.min;
 
+import io.confluent.connect.jdbc.source.JdbcSourceConnectorConfig.NumericMapping;
 import io.confluent.connect.jdbc.util.DateTimeUtils;
 import io.confluent.connect.jdbc.util.JdbcUtils;
 import java.math.BigDecimal;
@@ -36,23 +37,21 @@
 import org.slf4j.Logger;
 import org.slf4j.LoggerFactory;
 
-import static io.confluent.connect.jdbc.source.JdbcSourceConnectorConfig.NumericMapping;
-
 /**
  * <p>
- *   TimestampIncrementingTableQuerier performs incremental loading of data using two mechanisms: a
- *   timestamp column provides monotonically incrementing values that can be used to detect new or
- *   modified rows and a strictly incrementing (e.g. auto increment) column allows detecting new
- *   rows or combined with the timestamp provide a unique identifier for each update to the row.
+ * TimestampIncrementingTableQuerier performs incremental loading of data using two mechanisms: a
+ * timestamp column provides monotonically incrementing values that can be used to detect new or
+ * modified rows and a strictly incrementing (e.g. auto increment) column allows detecting new
+ * rows or combined with the timestamp provide a unique identifier for each update to the row.
  * </p>
  * <p>
- *   At least one of the two columns must be specified (or left as "" for the incrementing column
- *   to indicate use of an auto-increment column). If both columns are provided, they are both
- *   used to ensure only new or updated rows are reported and to totally order updates so
- *   recovery can occur no matter when offsets were committed. If only the incrementing fields is
- *   provided, new rows will be detected but not updates. If only the timestamp field is
- *   provided, both new and updated rows will be detected, but stream offsets will not be unique
- *   so failures may cause duplicates or losses.
+ * At least one of the two columns must be specified (or left as "" for the incrementing column
+ * to indicate use of an auto-increment column). If both columns are provided, they are both
+ * used to ensure only new or updated rows are reported and to totally order updates so
+ * recovery can occur no matter when offsets were committed. If only the incrementing fields is
+ * provided, new rows will be detected but not updates. If only the timestamp field is
+ * provided, both new and updated rows will be detected, but stream offsets will not be unique
+ * so failures may cause duplicates or losses.
  * </p>
  */
 public class TimestampIncrementingTableQuerier extends TableQuerier {
@@ -70,24 +69,16 @@
 
 
   public TimestampIncrementingTableQuerier(QueryMode mode, String name, String topicPrefix,
-          String timestampColumn, String incrementingColumn, Map<String, Object> offsetMap,
-          Long timestampDelay, String schemaPattern, boolean mapNumerics) {
+                                           String timestampColumn, String incrementingColumn,
+                                           Map<String, Object> offsetMap, Long timestampDelay, String schemaPattern, NumericMapping mapNumerics) {
     this(mode, name, topicPrefix, new ColumnName(timestampColumn, null),
-            new ColumnName(incrementingColumn, null), offsetMap, timestampDelay, schemaPattern,
-            mapNumerics, true);
-  }
-
+        new ColumnName(incrementingColumn, null), offsetMap, timestampDelay, schemaPattern,
+        mapNumerics, true);
+  }
 
   public TimestampIncrementingTableQuerier(QueryMode mode, String name, String topicPrefix,
-<<<<<<< HEAD
-          ColumnName timestampColumn, final ColumnName incrementingColumn,
-          Map<String, Object> offsetMap, Long timestampDelay, String schemaPattern,
-          boolean mapNumerics, final boolean requireNonZeroScaleIncrementer) {
-=======
-                                           String timestampColumn, String incrementingColumn,
-                                           Map<String, Object> offsetMap, Long timestampDelay,
-                                           String schemaPattern, NumericMapping mapNumerics) {
->>>>>>> e189a73e
+                                           ColumnName timestampColumn, final ColumnName incrementingColumn,
+                                           Map<String, Object> offsetMap, Long timestampDelay, String schemaPattern, NumericMapping mapNumerics, final boolean requireNonZeroScaleIncrementer) {
     super(mode, name, topicPrefix, schemaPattern, mapNumerics);
     this.timestampColumn = timestampColumn == null ? ColumnName.empty() : timestampColumn;
     this.incrementingColumn = incrementingColumn == null ? ColumnName.empty() : incrementingColumn;
@@ -101,7 +92,7 @@
     // Default when unspecified uses an autoincrementing column
     if (!incrementingColumn.isEmpty() && incrementingColumn.isEmpty()) {
       incrementingColumn = new ColumnName(JdbcUtils.getAutoincrementColumn(db, schemaPattern, name),
-              null);
+          null);
     }
 
     String quoteString = JdbcUtils.getIdentifierQuoteString(db);
@@ -130,7 +121,7 @@
     String queryString = builder.toString();
     log.debug("{} prepared SQL query: {}", this, queryString);
     stmt = db.prepareStatement(queryString, ResultSet.TYPE_FORWARD_ONLY,
-            ResultSet.CONCUR_READ_ONLY);
+        ResultSet.CONCUR_READ_ONLY);
   }
 
   private void timestampIncrementingWhereClause(StringBuilder builder, String quoteString) {
@@ -157,7 +148,7 @@
     builder.append(" WHERE ");
 
     String qualifiedIncrementingColumn = this.incrementingColumn.getQuotedQualifiedName(
-            quoteString);
+        quoteString);
 
     String qualifiedTimestampColumn = this.timestampColumn.getQuotedQualifiedName(quoteString);
 
@@ -184,7 +175,7 @@
     builder.append(" WHERE ");
 
     String qualifiedIncrementingColumn = this.incrementingColumn.getQuotedQualifiedName(
-            quoteString);
+        quoteString);
 
     builder.append(qualifiedIncrementingColumn);
     builder.append(" > ? AND ");
@@ -193,7 +184,6 @@
     builder.append(qualifiedIncrementingColumn);
     builder.append(" ASC");
   }
-
 
 
   private void timestampWhereClause(StringBuilder builder, String quoteString) {
@@ -229,7 +219,7 @@
       stmt.setTimestamp(5, tsOffset, DateTimeUtils.UTC_CALENDAR.get());
       log.debug(
           "Executing prepared statement with start time > {} and end time <= {} and incrementing"
-          + " value > {} and < {}",
+              + " value > {} and < {}",
           DateTimeUtils.formatUtcTimestamp(tsOffset),
           DateTimeUtils.formatUtcTimestamp(adjustedEndTime),
           incOffset, incEndOffset
@@ -253,8 +243,8 @@
       final Timestamp adjustedEndTime = min(endTime, tsSpanEndOffset);
       stmt.setTimestamp(2, adjustedEndTime, DateTimeUtils.UTC_CALENDAR.get());
       log.debug("Executing prepared statement with timestamp value > {} end time < {}",
-                DateTimeUtils.formatUtcTimestamp(tsOffset),
-                DateTimeUtils.formatUtcTimestamp(adjustedEndTime));
+          DateTimeUtils.formatUtcTimestamp(tsOffset),
+          DateTimeUtils.formatUtcTimestamp(adjustedEndTime));
     }
     stmt.setFetchSize(fetchSize);
     return stmt.executeQuery();
@@ -274,7 +264,7 @@
         break;
       case QUERY:
         partition = Collections.singletonMap(JdbcSourceConnectorConstants.QUERY_NAME_KEY,
-                                             JdbcSourceConnectorConstants.QUERY_NAME_VALUE);
+            JdbcSourceConnectorConstants.QUERY_NAME_VALUE);
         topic = topicPrefix;
         break;
       default:
@@ -309,7 +299,7 @@
       } else if (isIntegralPrimitiveType(incrementingColumnValue)) {
         extractedId = ((Number) incrementingColumnValue).longValue();
       } else if (incrementingColumnSchema.name() != null
-                 && incrementingColumnSchema.name().equals(Decimal.LOGICAL_NAME)) {
+          && incrementingColumnSchema.name().equals(Decimal.LOGICAL_NAME)) {
         extractedId = extractDecimalId(incrementingColumnValue);
       } else {
         throw new ConnectException(
@@ -321,8 +311,8 @@
       // If we are also using a timestamp, then we may see updates to older rows.
       Long incrementingOffset = offset.getIncrementingOffset();
       assert incrementingOffset == -1L
-             || extractedId > incrementingOffset
-             || !timestampColumn.isEmpty();
+          || extractedId > incrementingOffset
+          || !timestampColumn.isEmpty();
     } else {
       extractedId = null;
     }
@@ -347,19 +337,19 @@
 
   private boolean isIntegralPrimitiveType(Object incrementingColumnValue) {
     return incrementingColumnValue instanceof Long
-           || incrementingColumnValue instanceof Integer
-           || incrementingColumnValue instanceof Short
-           || incrementingColumnValue instanceof Byte;
+        || incrementingColumnValue instanceof Integer
+        || incrementingColumnValue instanceof Short
+        || incrementingColumnValue instanceof Byte;
   }
 
   @Override
   public String toString() {
     return "TimestampIncrementingTableQuerier{"
-           + "name='" + name + '\''
-           + ", query='" + query + '\''
-           + ", topicPrefix='" + topicPrefix + '\''
-           + ", timestampColumn=" + timestampColumn
-           + ", incrementingColumn=" + incrementingColumn
-           + '}';
+        + "name='" + name + '\''
+        + ", query='" + query + '\''
+        + ", topicPrefix='" + topicPrefix + '\''
+        + ", timestampColumn=" + timestampColumn
+        + ", incrementingColumn=" + incrementingColumn
+        + '}';
   }
 }