--- conflicted
+++ resolved
@@ -177,13 +177,8 @@
 
       if (tableMode.equals(JdbcSourceTaskConfig.MODE_BULK)) {
         tableQueue.add(new BulkTableQuerier(queryMode, tableOrQuery, schemaPattern,
-<<<<<<< HEAD
-                topicPrefix, mapNumerics,anonymizeList));
+                topicPrefix, mapNumerics,anonymizeMap));
       } else if (tableMode.equals(JdbcSourceTaskConfig.MODE_INCREMENTING)) {
-=======
-                topicPrefix, mapNumerics,anonymizeMap));
-      } else if (mode.equals(JdbcSourceTaskConfig.MODE_INCREMENTING)) {
->>>>>>> bf40655b
         log.info("Incrementing column info: "+tableOrQuery+"."+JdbcSourceTaskConfig.INCREMENTING_COLUMN_NAME_CONFIG);
         String tableIncrementingColumn=incrementingColumn;
         try {
@@ -195,13 +190,8 @@
           validateNonNullable(mode, schemaPattern, tableOrQuery, tableIncrementingColumn, timestampColumn);
         tableQueue.add(new TimestampIncrementingTableQuerier(
             queryMode, tableOrQuery, topicPrefix, null, tableIncrementingColumn, offset,
-<<<<<<< HEAD
-                timestampDelayInterval, schemaPattern, mapNumerics,anonymizeList));
+                timestampDelayInterval, schemaPattern, mapNumerics,anonymizeMap));
       } else if (tableMode.equals(JdbcSourceTaskConfig.MODE_TIMESTAMP)) {
-=======
-                timestampDelayInterval, schemaPattern, mapNumerics,anonymizeMap));
-      } else if (mode.equals(JdbcSourceTaskConfig.MODE_TIMESTAMP)) {
->>>>>>> bf40655b
         log.info("Timestamp column info: "+tableOrQuery+"."+JdbcSourceTaskConfig.TIMESTAMP_COLUMN_NAME_CONFIG);
         String tableTimestampColumn = timestampColumn;
         try {
@@ -213,13 +203,8 @@
           validateNonNullable(mode, schemaPattern, tableOrQuery, incrementingColumn,tableTimestampColumn);
         tableQueue.add(new TimestampIncrementingTableQuerier(
             queryMode, tableOrQuery, topicPrefix,tableTimestampColumn, null, offset,
-<<<<<<< HEAD
-                timestampDelayInterval, schemaPattern, mapNumerics,anonymizeList));
+                timestampDelayInterval, schemaPattern, mapNumerics,anonymizeMap));
       } else if (tableMode.endsWith(JdbcSourceTaskConfig.MODE_TIMESTAMP_INCREMENTING)) {
-=======
-                timestampDelayInterval, schemaPattern, mapNumerics,anonymizeMap));
-      } else if (mode.endsWith(JdbcSourceTaskConfig.MODE_TIMESTAMP_INCREMENTING)) {
->>>>>>> bf40655b
 
         log.info("Entered timestamp+incrementing mode");
         log.info("Incrementing column info: "+tableOrQuery+"."+JdbcSourceTaskConfig.INCREMENTING_COLUMN_NAME_CONFIG);
