/**
 * Copyright 2016 Confluent Inc.
 *
 * Licensed under the Apache License, Version 2.0 (the "License");
 * you may not use this file except in compliance with the License.
 * You may obtain a copy of the License at
 *
 * http://www.apache.org/licenses/LICENSE-2.0
 *
 * Unless required by applicable law or agreed to in writing, software
 * distributed under the License is distributed on an "AS IS" BASIS,
 * WITHOUT WARRANTIES OR CONDITIONS OF ANY KIND, either express or implied.
 * See the License for the specific language governing permissions and
 * limitations under the License.
 **/

package io.confluent.connect.jdbc.source;

import org.slf4j.Logger;
import org.slf4j.LoggerFactory;

import java.sql.Timestamp;
import java.util.HashMap;
import java.util.Map;

public class TimestampIncrementingOffset {
<<<<<<< HEAD
  static final String INCREMENTING_FIELD = "incrementing";
  static final String TIMESTAMP_FIELD = "timestamp";
  static final String TIMESTAMP_NANOS_FIELD = "timestamp_nanos";
=======
  private static final Logger log = LoggerFactory.getLogger(JdbcSourceTask.class);

  private static final String INCREMENTING_FIELD = "incrementing";
  private static final String TIMESTAMP_FIELD = "timestamp";
  private static final String TIMESTAMP_NANOS_FIELD = "timestamp_nanos";
>>>>>>> 0ad2de0e

  private final Long incrementingOffset;
  private final Timestamp timestampOffset;

  /**
   * @param timestampOffset the timestamp offset.
   *                        If null, {@link #getTimestampOffset()} will return
   *                        {@code new Timestamp(0)}.
   * @param incrementingOffset the incrementing offset.
   *                           If null, {@link #getIncrementingOffset()} will return -1.
   */
  public TimestampIncrementingOffset(Timestamp timestampOffset, Long incrementingOffset) {
    this.timestampOffset = timestampOffset;
    this.incrementingOffset = incrementingOffset;
  }

  public long getIncrementingOffset() {
    return incrementingOffset == null ? -1 : incrementingOffset;
  }

  public Timestamp getTimestampOffset() {
    return timestampOffset != null ? timestampOffset : new Timestamp(0L);
  }

  public Map<String, Object> toMap() {
    Map<String, Object> map = new HashMap<>(3);
    if (incrementingOffset != null) {
      map.put(INCREMENTING_FIELD, incrementingOffset);
    }
    if (timestampOffset != null) {
      map.put(TIMESTAMP_FIELD, timestampOffset.getTime());
      map.put(TIMESTAMP_NANOS_FIELD, (long) timestampOffset.getNanos());
    }
    return map;
  }

  public static TimestampIncrementingOffset fromMap(Map<String, ?> map) {
    if (map == null || map.isEmpty()) {
      return new TimestampIncrementingOffset(null, null);
    }

    Long incr = (Long) map.get(INCREMENTING_FIELD);
    Long millis = (Long) map.get(TIMESTAMP_FIELD);
    Timestamp ts = null;
    if (millis != null) {
      log.trace("millis is not null");
      ts = new Timestamp(millis);
      Long nanos = (Long) map.get(TIMESTAMP_NANOS_FIELD);
      if (nanos != null) {
        log.trace("Nanos is not null");
        ts.setNanos(nanos.intValue());
      }
    }
    return new TimestampIncrementingOffset(ts, incr);
  }

  @Override
  public boolean equals(Object o) {
    if (this == o) {
      return true;
    }
    if (o == null || getClass() != o.getClass()) {
      return false;
    }

    TimestampIncrementingOffset that = (TimestampIncrementingOffset) o;

    if (incrementingOffset != null
        ? !incrementingOffset.equals(that.incrementingOffset)
        : that.incrementingOffset != null) {
      return false;
    }
    return timestampOffset != null
           ? timestampOffset.equals(that.timestampOffset)
           : that.timestampOffset == null;

  }

  @Override
  public int hashCode() {
    int result = incrementingOffset != null ? incrementingOffset.hashCode() : 0;
    result = 31 * result + (timestampOffset != null ? timestampOffset.hashCode() : 0);
    return result;
  }
}<|MERGE_RESOLUTION|>--- conflicted
+++ resolved
@@ -24,17 +24,10 @@
 import java.util.Map;
 
 public class TimestampIncrementingOffset {
-<<<<<<< HEAD
+  private static final Logger log = LoggerFactory.getLogger(JdbcSourceTask.class);
   static final String INCREMENTING_FIELD = "incrementing";
   static final String TIMESTAMP_FIELD = "timestamp";
   static final String TIMESTAMP_NANOS_FIELD = "timestamp_nanos";
-=======
-  private static final Logger log = LoggerFactory.getLogger(JdbcSourceTask.class);
-
-  private static final String INCREMENTING_FIELD = "incrementing";
-  private static final String TIMESTAMP_FIELD = "timestamp";
-  private static final String TIMESTAMP_NANOS_FIELD = "timestamp_nanos";
->>>>>>> 0ad2de0e
 
   private final Long incrementingOffset;
   private final Timestamp timestampOffset;
