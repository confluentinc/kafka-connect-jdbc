/**
 * Copyright 2015 Confluent Inc.
 *
 * Licensed under the Apache License, Version 2.0 (the "License");
 * you may not use this file except in compliance with the License.
 * You may obtain a copy of the License at
 *
 * http://www.apache.org/licenses/LICENSE-2.0
 *
 * Unless required by applicable law or agreed to in writing, software
 * distributed under the License is distributed on an "AS IS" BASIS,
 * WITHOUT WARRANTIES OR CONDITIONS OF ANY KIND, either express or implied.
 * See the License for the specific language governing permissions and
 * limitations under the License.
 **/

package io.confluent.connect.jdbc.source;

import io.confluent.connect.jdbc.util.DateTimeUtils;
import org.apache.kafka.connect.data.Struct;
import org.apache.kafka.connect.errors.ConnectException;
import org.apache.kafka.connect.source.SourceRecord;
import org.junit.After;
import org.junit.Test;
import org.junit.runner.RunWith;
import org.powermock.api.easymock.PowerMock;
import org.powermock.core.classloader.annotations.PowerMockIgnore;
import org.powermock.core.classloader.annotations.PrepareForTest;
import org.powermock.modules.junit4.PowerMockRunner;

import java.sql.Timestamp;
import java.util.Arrays;
import java.util.Collections;
import java.util.Date;
import java.util.HashMap;
import java.util.List;
import java.util.Map;

<<<<<<< HEAD
=======
import io.confluent.connect.jdbc.util.DateTimeUtils;
import io.confluent.connect.jdbc.util.JdbcUtils;

>>>>>>> 3f66b709
import static org.junit.Assert.assertEquals;

// Tests of polling that return data updates, i.e. verifies the different behaviors for getting
// incremental data updates from the database
@RunWith(PowerMockRunner.class)
@PrepareForTest({JdbcSourceTask.class})
@PowerMockIgnore("javax.management.*")
public class JdbcSourceTaskUpdateTest extends JdbcSourceTaskTestBase {
  private static final Map<String, String> QUERY_SOURCE_PARTITION
      = Collections.singletonMap(JdbcSourceConnectorConstants.QUERY_NAME_KEY,
                                 JdbcSourceConnectorConstants.QUERY_NAME_VALUE);

  @After
  public void tearDown() throws Exception {
    task.stop();
    super.tearDown();
  }

  @Test
  public void testBulkPeriodicLoad() throws Exception {
    EmbeddedDerby.ColumnName column = new EmbeddedDerby.ColumnName("id");
    db.createTable(SINGLE_TABLE_NAME, "id", "INT NOT NULL");
    db.insert(SINGLE_TABLE_NAME, "id", 1);

    // Bulk periodic load is currently the default
    task.start(singleTableConfig());

    List<SourceRecord> records = task.poll();
    assertEquals(Collections.singletonMap(1, 1), countIntValues(records, "id"));
    assertRecordsTopic(records, TOPIC_PREFIX + SINGLE_TABLE_NAME);

    records = task.poll();
    assertEquals(Collections.singletonMap(1, 1), countIntValues(records, "id"));
    assertRecordsTopic(records, TOPIC_PREFIX + SINGLE_TABLE_NAME);

    db.insert(SINGLE_TABLE_NAME, "id", 2);
    records = task.poll();
    Map<Integer, Integer> twoRecords = new HashMap<>();
    twoRecords.put(1, 1);
    twoRecords.put(2, 1);
    assertEquals(twoRecords, countIntValues(records, "id"));
    assertRecordsTopic(records, TOPIC_PREFIX + SINGLE_TABLE_NAME);

    db.delete(SINGLE_TABLE_NAME, new EmbeddedDerby.EqualsCondition(column, 1));
    records = task.poll();
    assertEquals(Collections.singletonMap(2, 1), countIntValues(records, "id"));
    assertRecordsTopic(records, TOPIC_PREFIX + SINGLE_TABLE_NAME);
  }

  @Test(expected = ConnectException.class)
  public void testIncrementingInvalidColumn() throws Exception {
    expectInitializeNoOffsets(Arrays.asList(SINGLE_TABLE_PARTITION));

    PowerMock.replayAll();

    // Incrementing column must be NOT NULL
    db.createTable(SINGLE_TABLE_NAME, "id", "INT");

    startTask(null, "id", null);

    PowerMock.verifyAll();
  }

  @Test(expected = ConnectException.class)
  public void testTimestampInvalidColumn() throws Exception {
    expectInitializeNoOffsets(Arrays.asList(SINGLE_TABLE_PARTITION));

    PowerMock.replayAll();

    // Timestamp column must be NOT NULL
    db.createTable(SINGLE_TABLE_NAME, "modified", "TIMESTAMP");

    startTask("modified", null, null);

    PowerMock.verifyAll();
  }

  @Test
  public void testManualIncrementing() throws Exception {
    expectInitializeNoOffsets(Arrays.asList(SINGLE_TABLE_PARTITION));

    PowerMock.replayAll();

    db.createTable(SINGLE_TABLE_NAME,
            "id", "INT NOT NULL");
    db.insert(SINGLE_TABLE_NAME, "id", 1);

    startTask(null, "id", null);
    verifyIncrementingFirstPoll(TOPIC_PREFIX + SINGLE_TABLE_NAME);

    // Adding records should result in only those records during the next poll()
    db.insert(SINGLE_TABLE_NAME, "id", 2);
    db.insert(SINGLE_TABLE_NAME, "id", 3);

    verifyPoll(2, "id", Arrays.asList(2, 3), false, true, TOPIC_PREFIX + SINGLE_TABLE_NAME);

    PowerMock.verifyAll();
  }

  @Test
  public void testAutoincrement() throws Exception {
    expectInitializeNoOffsets(Arrays.asList(SINGLE_TABLE_PARTITION));

    PowerMock.replayAll();

    String extraColumn = "col";
    // Need extra column to be able to insert anything, extra is ignored.
    db.createTable(SINGLE_TABLE_NAME,
            "id", "INT NOT NULL GENERATED ALWAYS AS IDENTITY",
            extraColumn, "FLOAT");
    db.insert(SINGLE_TABLE_NAME, extraColumn, 32.4f);

    startTask(null, "id", null); // auto-incrementing
    verifyIncrementingFirstPoll(TOPIC_PREFIX + SINGLE_TABLE_NAME);

    // Adding records should result in only those records during the next poll()
    db.insert(SINGLE_TABLE_NAME, extraColumn, 33.4f);
    db.insert(SINGLE_TABLE_NAME, extraColumn, 35.4f);

    verifyPoll(2, "id", Arrays.asList(2, 3), false, true, TOPIC_PREFIX + SINGLE_TABLE_NAME);

    PowerMock.verifyAll();
  }

  @Test
  public void testTimestamp() throws Exception {
    expectInitializeNoOffsets(Arrays.asList(SINGLE_TABLE_PARTITION));

    PowerMock.replayAll();

    // Manage these manually so we can verify the emitted values
    db.createTable(SINGLE_TABLE_NAME,
                   "modified", "TIMESTAMP NOT NULL",
                   "id", "INT");
    db.insert(SINGLE_TABLE_NAME, "modified", DateTimeUtils.formatUtcTimestamp(new Timestamp(10L)), "id", 1);

    startTask("modified", null, null);
    verifyTimestampFirstPoll(TOPIC_PREFIX + SINGLE_TABLE_NAME);

    // If there isn't enough resolution, this could miss some rows. In this case, we'll only see
    // IDs 3 & 4.
    db.insert(SINGLE_TABLE_NAME, "modified", DateTimeUtils.formatUtcTimestamp(new Timestamp(10L)), "id", 2);
    db.insert(SINGLE_TABLE_NAME, "modified", DateTimeUtils.formatUtcTimestamp(new Timestamp(11L)), "id", 3);
    db.insert(SINGLE_TABLE_NAME, "modified", DateTimeUtils.formatUtcTimestamp(new Timestamp(12L)), "id", 4);

    verifyPoll(2, "id", Arrays.asList(3, 4), true, false, TOPIC_PREFIX + SINGLE_TABLE_NAME);

    PowerMock.verifyAll();
  }

  @Test
  public void testTimestampWithDelay() throws Exception {
    expectInitializeNoOffsets(Arrays.asList(SINGLE_TABLE_PARTITION));

    PowerMock.replayAll();

    // Manage these manually so we can verify the emitted values
    db.createTable(SINGLE_TABLE_NAME,
            "modified", "TIMESTAMP NOT NULL",
            "id", "INT");

    db.insert(SINGLE_TABLE_NAME, "modified", DateTimeUtils.formatUtcTimestamp(new Timestamp(10L)), "id", 1);

    startTask("modified", null, null, 4L);
    verifyTimestampFirstPoll(TOPIC_PREFIX + SINGLE_TABLE_NAME);

    Long currentTime = new Date().getTime();

    // Validate that we are seeing 2,3 but not 4,5 as they are getting delayed to the next round
    // Using "toString" and not UTC because Derby's current_timestamp is always local time (i.e. doesn't honor Calendar settings)
    db.insert(SINGLE_TABLE_NAME, "modified", new Timestamp(currentTime).toString(), "id", 2);
    db.insert(SINGLE_TABLE_NAME, "modified", new Timestamp(currentTime+1L).toString(), "id", 3);
    db.insert(SINGLE_TABLE_NAME, "modified", new Timestamp(currentTime+500L).toString(), "id", 4);
    db.insert(SINGLE_TABLE_NAME, "modified", new Timestamp(currentTime+501L).toString(), "id", 5);

    verifyPoll(2, "id", Arrays.asList(2, 3), true, false, TOPIC_PREFIX + SINGLE_TABLE_NAME);

    // make sure we get the rest
    Thread.sleep(500);
    verifyPoll(2, "id", Arrays.asList(4, 5), true, false, TOPIC_PREFIX + SINGLE_TABLE_NAME);

    PowerMock.verifyAll();
  }


  @Test
  public void testTimestampAndIncrementing() throws Exception {
    expectInitializeNoOffsets(Arrays.asList(SINGLE_TABLE_PARTITION));

    PowerMock.replayAll();

    // Manage these manually so we can verify the emitted values
    db.createTable(SINGLE_TABLE_NAME,
            "modified", "TIMESTAMP NOT NULL",
            "id", "INT NOT NULL");
    db.insert(SINGLE_TABLE_NAME, "modified", DateTimeUtils.formatUtcTimestamp(new Timestamp(10L)), "id", 1);

    startTask("modified", "id", null);
    verifyIncrementingAndTimestampFirstPoll(TOPIC_PREFIX + SINGLE_TABLE_NAME);

    // Should be able to pick up id 2 because of ID despite same timestamp.
    // Note this is setup so we can reuse some validation code
    db.insert(SINGLE_TABLE_NAME, "modified", DateTimeUtils.formatUtcTimestamp(new Timestamp(10L)), "id", 3);
    db.insert(SINGLE_TABLE_NAME, "modified", DateTimeUtils.formatUtcTimestamp(new Timestamp(11L)), "id", 1);

    verifyPoll(2, "id", Arrays.asList(3, 1), true, true, TOPIC_PREFIX + SINGLE_TABLE_NAME);

    PowerMock.verifyAll();
  }

  @Test
  public void testManualIncrementingRestoreOffset() throws Exception {
    TimestampIncrementingOffset offset = new TimestampIncrementingOffset(null, 1L);
    expectInitialize(Arrays.asList(SINGLE_TABLE_PARTITION),
            Collections.singletonMap(SINGLE_TABLE_PARTITION, offset.toMap()));

    PowerMock.replayAll();

    db.createTable(SINGLE_TABLE_NAME,
            "id", "INT NOT NULL");
    db.insert(SINGLE_TABLE_NAME, "id", 1);
    db.insert(SINGLE_TABLE_NAME, "id", 2);
    db.insert(SINGLE_TABLE_NAME, "id", 3);

    startTask(null, "id", null);

    // Effectively skips first poll
    verifyPoll(2, "id", Arrays.asList(2, 3), false, true, TOPIC_PREFIX + SINGLE_TABLE_NAME);

    PowerMock.verifyAll();
  }

  @Test
  public void testAutoincrementRestoreOffset() throws Exception {
    TimestampIncrementingOffset offset = new TimestampIncrementingOffset(null, 1L);
    expectInitialize(Arrays.asList(SINGLE_TABLE_PARTITION),
            Collections.singletonMap(SINGLE_TABLE_PARTITION, offset.toMap()));

    PowerMock.replayAll();

    String extraColumn = "col";
    // Use BIGINT here to test LONG columns
    db.createTable(SINGLE_TABLE_NAME,
                   "id", "BIGINT NOT NULL GENERATED ALWAYS AS IDENTITY",
                   extraColumn, "FLOAT");
    db.insert(SINGLE_TABLE_NAME, extraColumn, 32.4f);
    db.insert(SINGLE_TABLE_NAME, extraColumn, 33.4f);
    db.insert(SINGLE_TABLE_NAME, extraColumn, 35.4f);

    startTask(null, "id", null); // autoincrementing

    // Effectively skips first poll
    verifyPoll(2, "id", Arrays.asList(2L, 3L), false, true, TOPIC_PREFIX + SINGLE_TABLE_NAME);

    PowerMock.verifyAll();
  }

  @Test
  public void testTimestampRestoreOffset() throws Exception {
    TimestampIncrementingOffset offset = new TimestampIncrementingOffset(new Timestamp(10L), null);
    expectInitialize(Arrays.asList(SINGLE_TABLE_PARTITION),
            Collections.singletonMap(SINGLE_TABLE_PARTITION, offset.toMap()));

    PowerMock.replayAll();

    // Timestamp is managed manually here so we can verify handling of duplicate values
    db.createTable(SINGLE_TABLE_NAME,
            "modified", "TIMESTAMP NOT NULL",
            "id", "INT");
    // id=2 will be ignored since it has the same timestamp as the initial offset.
    db.insert(SINGLE_TABLE_NAME, "modified", DateTimeUtils.formatUtcTimestamp(new Timestamp(10L)), "id", 2);
    db.insert(SINGLE_TABLE_NAME, "modified", DateTimeUtils.formatUtcTimestamp(new Timestamp(11L)), "id", 3);
    db.insert(SINGLE_TABLE_NAME, "modified", DateTimeUtils.formatUtcTimestamp(new Timestamp(12L)), "id", 4);

    startTask("modified", null, null);

    // Effectively skips first poll
    verifyPoll(2, "id", Arrays.asList(3, 4), true, false, TOPIC_PREFIX + SINGLE_TABLE_NAME);

    PowerMock.verifyAll();
  }

  @Test
  public void testTimestampAndIncrementingRestoreOffset() throws Exception {
    TimestampIncrementingOffset offset = new TimestampIncrementingOffset(new Timestamp(10L), 3L);
    expectInitialize(Arrays.asList(SINGLE_TABLE_PARTITION),
            Collections.singletonMap(SINGLE_TABLE_PARTITION, offset.toMap()));

    PowerMock.replayAll();

    // Timestamp is managed manually here so we can verify handling of duplicate values
    db.createTable(SINGLE_TABLE_NAME,
            "modified", "TIMESTAMP NOT NULL",
            "id", "INT NOT NULL");
    // id=3 will be ignored since it has the same timestamp + id as the initial offset, rest
    // should be included, including id=1 which is an old ID with newer timestamp
    db.insert(SINGLE_TABLE_NAME, "modified", DateTimeUtils.formatUtcTimestamp(new Timestamp(9L)), "id", 2);
    db.insert(SINGLE_TABLE_NAME, "modified", DateTimeUtils.formatUtcTimestamp(new Timestamp(10L)), "id", 3);
    db.insert(SINGLE_TABLE_NAME, "modified", DateTimeUtils.formatUtcTimestamp(new Timestamp(11L)), "id", 4);
    db.insert(SINGLE_TABLE_NAME, "modified", DateTimeUtils.formatUtcTimestamp(new Timestamp(12L)), "id", 5);
    db.insert(SINGLE_TABLE_NAME, "modified", DateTimeUtils.formatUtcTimestamp(new Timestamp(13L)), "id", 1);

    startTask("modified", "id", null);

    verifyPoll(3, "id", Arrays.asList(4, 5, 1), true, true, TOPIC_PREFIX + SINGLE_TABLE_NAME);

    PowerMock.verifyAll();
  }

  @Test
  public void testCustomQueryBulk() throws Exception {
    db.createTable(JOIN_TABLE_NAME, "user_id", "INT", "name", "VARCHAR(64)");
    db.insert(JOIN_TABLE_NAME, "user_id", 1, "name", "Alice");
    db.insert(JOIN_TABLE_NAME, "user_id", 2, "name", "Bob");

    // Manage these manually so we can verify the emitted values
    db.createTable(SINGLE_TABLE_NAME,
                   "id", "INT",
                   "user_id", "INT");
    db.insert(SINGLE_TABLE_NAME, "id", 1, "user_id", 1);

    startTask(null, null, "SELECT \"test\".\"id\", \"test\""
                          + ".\"user_id\", \"users\".\"name\" FROM \"test\" JOIN \"users\" "
                          + "ON (\"test\".\"user_id\" = \"users\".\"user_id\")");

    List<SourceRecord> records = task.poll();
    assertEquals(1, records.size());
    Map<Integer, Integer> recordUserIdCounts = new HashMap<>();
    recordUserIdCounts.put(1, 1);
    assertEquals(recordUserIdCounts, countIntValues(records, "id"));
    assertRecordsTopic(records, TOPIC_PREFIX);
    assertRecordsSourcePartition(records, QUERY_SOURCE_PARTITION);

    db.insert(SINGLE_TABLE_NAME, "id", 2, "user_id", 1);
    db.insert(SINGLE_TABLE_NAME, "id", 3, "user_id", 2);
    db.insert(SINGLE_TABLE_NAME, "id", 4, "user_id", 2);

    records = task.poll();
    assertEquals(4, records.size());
    recordUserIdCounts = new HashMap<>();
    recordUserIdCounts.put(1, 2);
    recordUserIdCounts.put(2, 2);
    assertEquals(recordUserIdCounts, countIntValues(records, "user_id"));
    assertRecordsTopic(records, TOPIC_PREFIX);
    assertRecordsSourcePartition(records, QUERY_SOURCE_PARTITION);
  }

  @Test
  public void testCustomQueryWithTimestamp() throws Exception {
    expectInitializeNoOffsets(Arrays.asList(JOIN_QUERY_PARTITION));

    PowerMock.replayAll();

    db.createTable(JOIN_TABLE_NAME, "user_id", "INT", "name", "VARCHAR(64)");
    db.insert(JOIN_TABLE_NAME, "user_id", 1, "name", "Alice");
    db.insert(JOIN_TABLE_NAME, "user_id", 2, "name", "Bob");

    // Manage these manually so we can verify the emitted values
    db.createTable(SINGLE_TABLE_NAME,
            "modified", "TIMESTAMP NOT NULL",
            "id", "INT",
            "user_id", "INT");
    db.insert(SINGLE_TABLE_NAME, "modified", DateTimeUtils.formatUtcTimestamp(new Timestamp(10L)), "id", 1,
              "user_id", 1);

    startTask("modified", null, "SELECT \"test\".\"modified\", \"test\".\"id\", \"test\""
            + ".\"user_id\", \"users\".\"name\" FROM \"test\" JOIN \"users\" "
            + "ON (\"test\".\"user_id\" = \"users\".\"user_id\")");

    verifyTimestampFirstPoll(TOPIC_PREFIX);

    db.insert(SINGLE_TABLE_NAME, "modified", DateTimeUtils.formatUtcTimestamp(new Timestamp(10L)), "id", 2,
              "user_id", 1);
    db.insert(SINGLE_TABLE_NAME, "modified", DateTimeUtils.formatUtcTimestamp(new Timestamp(11L)), "id", 3,
              "user_id", 2);
    db.insert(SINGLE_TABLE_NAME, "modified", DateTimeUtils.formatUtcTimestamp(new Timestamp(12L)), "id", 4,
              "user_id", 2);

    verifyPoll(2, "id", Arrays.asList(3, 4), true, false, TOPIC_PREFIX);

    PowerMock.verifyAll();
  }

  private void startTask(String timestampColumn, String incrementingColumn, String query) {
    startTask(timestampColumn, incrementingColumn, query, 0L);
  }

  private void startTask(String timestampColumn, String incrementingColumn, String query, Long delay) {
    String mode = null;
    if (timestampColumn != null && incrementingColumn != null) {
      mode = JdbcSourceConnectorConfig.MODE_TIMESTAMP_INCREMENTING;
    } else if (timestampColumn != null) {
      mode = JdbcSourceConnectorConfig.MODE_TIMESTAMP;
    } else if (incrementingColumn != null) {
      mode = JdbcSourceConnectorConfig.MODE_INCREMENTING;
    } else {
      mode = JdbcSourceConnectorConfig.MODE_BULK;
    }
    initializeTask();
    Map<String, String> taskConfig = singleTableConfig();
    taskConfig.put(JdbcSourceConnectorConfig.MODE_CONFIG, mode);
    if (query != null) {
      taskConfig.put(JdbcSourceTaskConfig.QUERY_CONFIG, query);
      taskConfig.put(JdbcSourceTaskConfig.TABLES_CONFIG, "");
    }
    if (timestampColumn != null) {
      taskConfig.put(JdbcSourceConnectorConfig.TIMESTAMP_COLUMN_NAME_CONFIG, timestampColumn);
    }
    if (incrementingColumn != null) {
      taskConfig.put(JdbcSourceConnectorConfig.INCREMENTING_COLUMN_NAME_CONFIG, incrementingColumn);
    }
    taskConfig.put(JdbcSourceConnectorConfig.TIMESTAMP_DELAY_INTERVAL_MS_CONFIG, delay == null ? "0" : delay.toString());
    task.start(taskConfig);
  }

  private void verifyIncrementingFirstPoll(String topic) throws Exception {
    List<SourceRecord> records = task.poll();
    assertEquals(Collections.singletonMap(1, 1), countIntValues(records, "id"));
    assertEquals(Collections.singletonMap(1L, 1), countIntIncrementingOffsets(records, "id"));
    assertIncrementingOffsets(records);
    assertRecordsTopic(records, topic);
  }

  private List<SourceRecord> verifyTimestampFirstPoll(String topic) throws Exception {
    List<SourceRecord> records = task.poll();
    assertEquals(1, records.size());
    assertEquals(Collections.singletonMap(1, 1), countIntValues(records, "id"));
    assertEquals(Collections.singletonMap(10L, 1), countTimestampValues(records, "modified"));
    assertTimestampOffsets(records);
    assertRecordsTopic(records, topic);
    return records;
  }

  private void verifyIncrementingAndTimestampFirstPoll(String topic) throws Exception {
    List<SourceRecord> records = verifyTimestampFirstPoll(topic);
    assertIncrementingOffsets(records);
  }

  private <T> void verifyPoll(int numRecords, String valueField, List<T> values,
                          boolean timestampOffsets, boolean incrementingOffsets, String topic)
      throws Exception {
    List<SourceRecord> records = task.poll();
    assertEquals(numRecords, records.size());

    HashMap<T, Integer> valueCounts = new HashMap<>();
    for(T value : values) {
      valueCounts.put(value, 1);
    }
    assertEquals(valueCounts, countIntValues(records, valueField));

    if (timestampOffsets) {
      assertTimestampOffsets(records);
    }
    if (incrementingOffsets) {
      assertIncrementingOffsets(records);
    }

    assertRecordsTopic(records, topic);
  }

  private enum Field {
    KEY,
    VALUE,
    TIMESTAMP_VALUE,
    INCREMENTING_OFFSET,
    TIMESTAMP_OFFSET
  }

  private <T> Map<T, Integer> countInts(List<SourceRecord> records, Field field, String fieldName) {
    Map<T, Integer> result = new HashMap<>();
    for (SourceRecord record : records) {
      T extracted;
      switch (field) {
        case KEY:
          extracted = (T)record.key();
          break;
        case VALUE:
          extracted = (T)((Struct)record.value()).get(fieldName);
          break;
        case TIMESTAMP_VALUE: {
          java.util.Date rawTimestamp = (java.util.Date) ((Struct)record.value()).get(fieldName);
          extracted = (T) (Long) rawTimestamp.getTime();
          break;
        }
        case INCREMENTING_OFFSET: {
          TimestampIncrementingOffset offset = TimestampIncrementingOffset.fromMap(record.sourceOffset());
          extracted = (T) (Long) offset.getIncrementingOffset();
          break;
        }
        case TIMESTAMP_OFFSET: {
          TimestampIncrementingOffset offset = TimestampIncrementingOffset.fromMap(record.sourceOffset());
          Timestamp rawTimestamp = offset.getTimestampOffset();
          extracted = (T) (Long) rawTimestamp.getTime();
          break;
        }
        default:
          throw new RuntimeException("Invalid field");
      }
      Integer count = result.get(extracted);
      count = (count != null ? count : 0) + 1;
      result.put(extracted, count);
    }
    return result;
  }

  private Map<Integer, Integer> countIntValues(List<SourceRecord> records, String fieldName) {
    return countInts(records, Field.VALUE, fieldName);
  }

  private Map<Long, Integer> countTimestampValues(List<SourceRecord> records, String fieldName) {
    return countInts(records, Field.TIMESTAMP_VALUE, fieldName);
  }

  private Map<Long, Integer> countIntIncrementingOffsets(List<SourceRecord> records, String fieldName) {
    return countInts(records, Field.INCREMENTING_OFFSET, fieldName);
  }


  private void assertIncrementingOffsets(List<SourceRecord> records) {
    // Should use incrementing field as offsets
    for(SourceRecord record : records) {
      Object incrementing = ((Struct)record.value()).get("id");
      long incrementingValue = incrementing instanceof Integer ? (long)(Integer)incrementing
                                                           : (Long)incrementing;
      long offsetValue = TimestampIncrementingOffset.fromMap(record.sourceOffset()).getIncrementingOffset();
      assertEquals(incrementingValue, offsetValue);
    }
  }

  private void assertTimestampOffsets(List<SourceRecord> records) {
    // Should use timestamps as offsets
    for(SourceRecord record : records) {
      Timestamp timestampValue = (Timestamp) ((Struct)record.value()).get("modified");
      Timestamp offsetValue = TimestampIncrementingOffset.fromMap(record.sourceOffset()).getTimestampOffset();
      assertEquals(timestampValue, offsetValue);
    }
  }

  private void assertRecordsTopic(List<SourceRecord> records, String topic) {
    for (SourceRecord record : records) {
      assertEquals(topic, record.topic());
    }
  }

  private void assertRecordsSourcePartition(List<SourceRecord> records,
                                            Map<String, String> partition) {
    for (SourceRecord record : records) {
      assertEquals(partition, record.sourcePartition());
    }
  }

}<|MERGE_RESOLUTION|>--- conflicted
+++ resolved
@@ -36,12 +36,9 @@
 import java.util.List;
 import java.util.Map;
 
-<<<<<<< HEAD
-=======
 import io.confluent.connect.jdbc.util.DateTimeUtils;
 import io.confluent.connect.jdbc.util.JdbcUtils;
 
->>>>>>> 3f66b709
 import static org.junit.Assert.assertEquals;
 
 // Tests of polling that return data updates, i.e. verifies the different behaviors for getting
