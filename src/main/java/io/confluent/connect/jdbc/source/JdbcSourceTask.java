/*
 * Copyright 2018 Confluent Inc.
 *
 * Licensed under the Confluent Community License (the "License"); you may not use
 * this file except in compliance with the License.  You may obtain a copy of the
 * License at
 *
 * http://www.confluent.io/confluent-community-license
 *
 * Unless required by applicable law or agreed to in writing, software
 * distributed under the License is distributed on an "AS IS" BASIS, WITHOUT
 * WARRANTIES OF ANY KIND, either express or implied.  See the License for the
 * specific language governing permissions and limitations under the License.
 */

package io.confluent.connect.jdbc.source;

import java.util.TimeZone;
import org.apache.kafka.common.config.ConfigException;
import org.apache.kafka.common.utils.SystemTime;
import org.apache.kafka.common.utils.Time;
import org.apache.kafka.connect.errors.ConnectException;
import org.apache.kafka.connect.source.SourceRecord;
import org.apache.kafka.connect.source.SourceTask;
import org.slf4j.Logger;
import org.slf4j.LoggerFactory;

import java.sql.Connection;
import java.sql.SQLException;
import java.util.ArrayList;
import java.util.Arrays;
import java.util.Calendar;
import java.util.Collections;
import java.util.HashMap;
import java.util.HashSet;
import java.util.List;
import java.util.Locale;
import java.util.Map;
import java.util.PriorityQueue;
import java.util.Set;
import java.util.concurrent.atomic.AtomicBoolean;

import io.confluent.connect.jdbc.dialect.DatabaseDialect;
import io.confluent.connect.jdbc.dialect.DatabaseDialects;
import io.confluent.connect.jdbc.util.CachedConnectionProvider;
import io.confluent.connect.jdbc.util.ColumnDefinition;
import io.confluent.connect.jdbc.util.ColumnId;
import io.confluent.connect.jdbc.util.SNSClient;
import io.confluent.connect.jdbc.util.TableId;
import io.confluent.connect.jdbc.util.Version;
import org.json.simple.JSONObject;


/**
 * JdbcSourceTask is a Kafka Connect SourceTask implementation that reads from JDBC databases and
 * generates Kafka Connect records.
 */
public class JdbcSourceTask extends SourceTask {

  private static final Logger log = LoggerFactory.getLogger(JdbcSourceTask.class);

  private Time time;
  private JdbcSourceTaskConfig config;
  private DatabaseDialect dialect;
  private CachedConnectionProvider cachedConnectionProvider;
  private PriorityQueue<TableQuerier> tableQueue = new PriorityQueue<TableQuerier>();
  private final AtomicBoolean running = new AtomicBoolean(false);
  private final AtomicBoolean snsEventPushed = new AtomicBoolean(false);

  public JdbcSourceTask() {
    this.time = new SystemTime();
  }

  public JdbcSourceTask(Time time) {
    this.time = time;
  }

  @Override
  public String version() {
    return Version.getVersion();
  }

  @Override
  public void start(Map<String, String> properties) {
    log.info("Starting JDBC source task");
    try {
      config = new JdbcSourceTaskConfig(properties);
    } catch (ConfigException e) {
      throw new ConnectException("Couldn't start JdbcSourceTask due to configuration error", e);
    }

    final String url = config.getString(JdbcSourceConnectorConfig.CONNECTION_URL_CONFIG);
    final int maxConnAttempts = config.getInt(JdbcSourceConnectorConfig.CONNECTION_ATTEMPTS_CONFIG);
    final long retryBackoff = config.getLong(JdbcSourceConnectorConfig.CONNECTION_BACKOFF_CONFIG);

    final String dialectName = config.getString(JdbcSourceConnectorConfig.DIALECT_NAME_CONFIG);
    if (dialectName != null && !dialectName.trim().isEmpty()) {
      dialect = DatabaseDialects.create(dialectName, config);
    } else {
      dialect = DatabaseDialects.findBestFor(url, config);
    }
    log.info("Using JDBC dialect {}", dialect.name());

    cachedConnectionProvider = connectionProvider(maxConnAttempts, retryBackoff);

    List<String> tables = config.getList(JdbcSourceTaskConfig.TABLES_CONFIG);
    String query = config.getString(JdbcSourceTaskConfig.QUERY_CONFIG);
    if ((tables.isEmpty() && query.isEmpty()) || (!tables.isEmpty() && !query.isEmpty())) {
      throw new ConnectException("Invalid configuration: each JdbcSourceTask must have at "
                                        + "least one table assigned to it or one query specified");
    }
    TableQuerier.QueryMode queryMode = !query.isEmpty() ? TableQuerier.QueryMode.QUERY :
                                       TableQuerier.QueryMode.TABLE;
    List<String> tablesOrQuery = queryMode == TableQuerier.QueryMode.QUERY
                                 ? Collections.singletonList(query) : tables;

    String mode = config.getString(JdbcSourceTaskConfig.MODE_CONFIG);
    //used only in table mode
    Map<String, List<Map<String, String>>> partitionsByTableFqn = new HashMap<>();
    Map<Map<String, String>, Map<String, Object>> offsets = null;
    if (mode.equals(JdbcSourceTaskConfig.MODE_INCREMENTING)
        || mode.equals(JdbcSourceTaskConfig.MODE_TIMESTAMP)
        || mode.equals(JdbcSourceTaskConfig.MODE_TIMESTAMP_INCREMENTING)) {
      List<Map<String, String>> partitions = new ArrayList<>(tables.size());
      switch (queryMode) {
        case TABLE:
          log.trace("Starting in TABLE mode");
          for (String table : tables) {
            // Find possible partition maps for different offset protocols
            // We need to search by all offset protocol partition keys to support compatibility
            List<Map<String, String>> tablePartitions = possibleTablePartitions(table);
            partitions.addAll(tablePartitions);
            partitionsByTableFqn.put(table, tablePartitions);
          }
          break;
        case QUERY:
          log.trace("Starting in QUERY mode");
          partitions.add(Collections.singletonMap(JdbcSourceConnectorConstants.QUERY_NAME_KEY,
                                                  JdbcSourceConnectorConstants.QUERY_NAME_VALUE));
          break;
        default:
          throw new ConnectException("Unknown query mode: " + queryMode);
      }
      offsets = context.offsetStorageReader().offsets(partitions);
      log.trace("The partition offsets are {}", offsets);
    }

    String incrementingColumn
        = config.getString(JdbcSourceTaskConfig.INCREMENTING_COLUMN_NAME_CONFIG);
    List<String> timestampColumns
        = config.getList(JdbcSourceTaskConfig.TIMESTAMP_COLUMN_NAME_CONFIG);
    Long timestampDelayInterval
        = config.getLong(JdbcSourceTaskConfig.TIMESTAMP_DELAY_INTERVAL_MS_CONFIG);
    boolean validateNonNulls
        = config.getBoolean(JdbcSourceTaskConfig.VALIDATE_NON_NULL_CONFIG);
    TimeZone timeZone = config.timeZone();
    String suffix = config.getString(JdbcSourceTaskConfig.QUERY_SUFFIX_CONFIG).trim();

    for (String tableOrQuery : tablesOrQuery) {
      final List<Map<String, String>> tablePartitionsToCheck;
      final Map<String, String> partition;
      switch (queryMode) {
        case TABLE:
          if (validateNonNulls) {
            validateNonNullable(
                mode,
                tableOrQuery,
                incrementingColumn,
                timestampColumns
            );
          }
          tablePartitionsToCheck = partitionsByTableFqn.get(tableOrQuery);
          break;
        case QUERY:
          partition = Collections.singletonMap(
              JdbcSourceConnectorConstants.QUERY_NAME_KEY,
              JdbcSourceConnectorConstants.QUERY_NAME_VALUE
          );
          tablePartitionsToCheck = Collections.singletonList(partition);
          break;
        default:
          throw new ConnectException("Unexpected query mode: " + queryMode);
      }

      // The partition map varies by offset protocol. Since we don't know which protocol each
      // table's offsets are keyed by, we need to use the different possible partitions
      // (newest protocol version first) to find the actual offsets for each table.
      Map<String, Object> offset = null;
      if (offsets != null) {
        for (Map<String, String> toCheckPartition : tablePartitionsToCheck) {
          offset = offsets.get(toCheckPartition);
          if (offset != null) {
            log.info("Found offset {} for partition {}", offsets, toCheckPartition);
            break;
          }
        }
      }
      offset = computeInitialOffset(tableOrQuery, offset, timeZone);

      String topicPrefix = config.getString(JdbcSourceTaskConfig.TOPIC_PREFIX_CONFIG);

      if (mode.equals(JdbcSourceTaskConfig.MODE_BULK)) {
        tableQueue.add(
            new BulkTableQuerier(
                dialect,
                queryMode,
                tableOrQuery,
                topicPrefix,
                suffix
            )
        );
      } else if (mode.equals(JdbcSourceTaskConfig.MODE_INCREMENTING)) {
        tableQueue.add(
            new TimestampIncrementingTableQuerier(
                dialect,
                queryMode,
                tableOrQuery,
                topicPrefix,
                null,
                incrementingColumn,
                offset,
                timestampDelayInterval,
                timeZone,
                suffix
            )
        );
      } else if (mode.equals(JdbcSourceTaskConfig.MODE_TIMESTAMP)) {
        tableQueue.add(
            new TimestampIncrementingTableQuerier(
                dialect,
                queryMode,
                tableOrQuery,
                topicPrefix,
                timestampColumns,
                null,
                offset,
                timestampDelayInterval,
                timeZone,
                suffix
            )
        );
      } else if (mode.endsWith(JdbcSourceTaskConfig.MODE_TIMESTAMP_INCREMENTING)) {
        tableQueue.add(
            new TimestampIncrementingTableQuerier(
                dialect,
                queryMode,
                tableOrQuery,
                topicPrefix,
                timestampColumns,
                incrementingColumn,
                offset,
                timestampDelayInterval,
                timeZone,
                suffix
            )
        );
      }
    }

    running.set(true);
    log.info("Started JDBC source task");
  }

  protected CachedConnectionProvider connectionProvider(int maxConnAttempts, long retryBackoff) {
    return new CachedConnectionProvider(dialect, maxConnAttempts, retryBackoff) {
      @Override
      protected void onConnect(final Connection connection) throws SQLException {
        super.onConnect(connection);
        connection.setAutoCommit(false);
      }
    };
  }

  //This method returns a list of possible partition maps for different offset protocols
  //This helps with the upgrades
  private List<Map<String, String>> possibleTablePartitions(String table) {
    TableId tableId = dialect.parseTableIdentifier(table);
    return Arrays.asList(
        OffsetProtocols.sourcePartitionForProtocolV1(tableId),
        OffsetProtocols.sourcePartitionForProtocolV0(tableId)
    );
  }

  protected Map<String, Object> computeInitialOffset(
          String tableOrQuery,
          Map<String, Object> partitionOffset,
          TimeZone timezone) {
    if (!(partitionOffset == null)) {
      return partitionOffset;
    } else {
      Map<String, Object> initialPartitionOffset = null;
      // no offsets found
      Long timestampInitial = config.getLong(JdbcSourceConnectorConfig.TIMESTAMP_INITIAL_CONFIG);
      if (timestampInitial != null) {
        // start at the specified timestamp
        if (timestampInitial == JdbcSourceConnectorConfig.TIMESTAMP_INITIAL_CURRENT) {
          // use the current time
          try {
            final Connection con = cachedConnectionProvider.getConnection();
            Calendar cal = Calendar.getInstance(timezone);
            timestampInitial = dialect.currentTimeOnDB(con, cal).getTime();
          } catch (SQLException e) {
            throw new ConnectException("Error while getting initial timestamp from database", e);
          }
        }
        initialPartitionOffset = new HashMap<String, Object>();
        initialPartitionOffset.put(TimestampIncrementingOffset.TIMESTAMP_FIELD, timestampInitial);
        log.info("No offsets found for '{}', so using configured timestamp {}", tableOrQuery,
                timestampInitial);
      }
      return initialPartitionOffset;
    }
  }

  @Override
  public void stop() throws ConnectException {
    log.info("Stopping JDBC source task");
    running.set(false);
    // All resources are closed at the end of 'poll()' when no longer running or
    // if there is an error
  }

  protected void closeResources() {
    log.info("Closing resources for JDBC source task");
    try {
      if (cachedConnectionProvider != null) {
        cachedConnectionProvider.close();
      }
    } catch (Throwable t) {
      log.warn("Error while closing the connections", t);
    } finally {
      cachedConnectionProvider = null;
      try {
        if (dialect != null) {
          dialect.close();
        }
      } catch (Throwable t) {
        log.warn("Error while closing the {} dialect: ", dialect.name(), t);
      } finally {
        dialect = null;
      }
    }
  }

  @Override
  public List<SourceRecord> poll() throws InterruptedException {
    log.trace("{} Polling for new data");

    while (running.get()) {
      final TableQuerier querier = tableQueue.peek();

      if (!querier.querying()) {
        // If not in the middle of an update, wait for next update time
        final long nextUpdate = querier.getLastUpdate()
            + config.getInt(JdbcSourceTaskConfig.POLL_INTERVAL_MS_CONFIG);
        final long now = time.milliseconds();
        final long sleepMs = Math.min(nextUpdate - now, 100);
        if (sleepMs > 0) {
          log.trace("Waiting {} ms to poll {} next", nextUpdate - now, querier.toString());

          // send event to SNS topic
          String topicArn = config.getString(JdbcSourceTaskConfig.SNS_TOPIC_ARN_CONFIG);
<<<<<<< HEAD
          if (!topicArn.equals("") && !snsEventPushed.get()) {
            String topicName = config.getString(JdbcSourceTaskConfig.TOPIC_PREFIX_CONFIG);  
=======
          if (!topicArn.equals("")) {
            String topicName = config.getString(JdbcSourceTaskConfig.TOPIC_PREFIX_CONFIG);
>>>>>>> 2cd83252
            List<String> tableList = config.getList(
                JdbcSourceTaskConfig.TABLES_CONFIG);
            if (tableList.size() > 0) {
              topicName += tableList.get(0).split("\\.")[1].replace("`", "");
            }
            Map<String, String> payload = new HashMap<String, String>();
            payload.put("status", "success");
            payload.put("topic", topicName);
            payload.put("feedId", config.getString(JdbcSourceTaskConfig.FEED_ID_CONFIG));
            payload.put("feedRunId", config.getString(JdbcSourceTaskConfig.FEED_RUN_ID_CONFIG));
            payload.put("tenant", config.getString(JdbcSourceTaskConfig.TENANT_CONFIG));
            payload.put("runTime", config.getString(JdbcSourceTaskConfig.FEED_RUNTIME_CONFIG));

            JSONObject message = new JSONObject(payload);
            log.trace("Sending event to SNS topic {} {}", topicArn, payload.toString());
            new SNSClient(config).publish(topicArn, message.toJSONString());
            snsEventPushed.set(true);
          }

          time.sleep(sleepMs);
          continue; // Re-check stop flag before continuing
        }
      }

      final List<SourceRecord> results = new ArrayList<>();
      try {
        log.debug("Checking for next block of results from {}", querier.toString());
        querier.maybeStartQuery(cachedConnectionProvider.getConnection());

        int batchMaxRows = config.getInt(JdbcSourceTaskConfig.BATCH_MAX_ROWS_CONFIG);
        boolean hadNext = true;
        while (results.size() < batchMaxRows && (hadNext = querier.next())) {
          results.add(querier.extractRecord());
        }

        if (!hadNext) {
          // If we finished processing the results from the current query, we can reset and send
          // the querier to the tail of the queue
          resetAndRequeueHead(querier);
        }

        if (results.isEmpty()) {
          log.trace("No updates for {}", querier.toString());
          continue;
        }

        log.debug("Returning {} records for {}", results.size(), querier.toString());
        return results;
      } catch (SQLException sqle) {
        log.error("Failed to run query for table {}: {}", querier.toString(), sqle);
        // send event to SNS topic
        String topicArn = config.getString(JdbcSourceTaskConfig.SNS_TOPIC_ARN_CONFIG);
        if (!topicArn.equals("")) {
          String topicName = config.getString(JdbcSourceTaskConfig.TOPIC_PREFIX_CONFIG);
          List<String> tableList = config.getList(JdbcSourceTaskConfig.TABLES_CONFIG);
          if (tableList.size() > 0) {
            topicName += tableList.get(0).split("\\.")[1].replace("`", "");
          }
          Map<String, String> payload = new HashMap<String, String>();
          payload.put("status", "failure");
          payload.put("error", sqle.getMessage());
          payload.put("topic", topicName);
          payload.put("feedId", config.getString(JdbcSourceTaskConfig.FEED_ID_CONFIG));
          payload.put("feedRunId", config.getString(JdbcSourceTaskConfig.FEED_RUN_ID_CONFIG));
          payload.put("tenant", config.getString(JdbcSourceTaskConfig.TENANT_CONFIG));
          payload.put("runTime", config.getString(JdbcSourceTaskConfig.FEED_RUNTIME_CONFIG));

          JSONObject message = new JSONObject(payload);
          log.trace("Sending event to SNS topic {} ", topicArn);
          new SNSClient(config).publish(topicArn, message.toJSONString());
        }

        resetAndRequeueHead(querier);
        return null;
      } catch (Throwable t) {
        resetAndRequeueHead(querier);
        // This task has failed, so close any resources (may be reopened if needed) before throwing
        closeResources();
        throw t;
      }
    }

    // Only in case of shutdown
    final TableQuerier querier = tableQueue.peek();
    if (querier != null) {
      resetAndRequeueHead(querier);
    }
    closeResources();
    return null;
  }

  private void resetAndRequeueHead(TableQuerier expectedHead) {
    log.debug("Resetting querier {}", expectedHead.toString());
    TableQuerier removedQuerier = tableQueue.poll();
    assert removedQuerier == expectedHead;
    expectedHead.reset(time.milliseconds());
    tableQueue.add(expectedHead);
  }

  private void validateNonNullable(
      String incrementalMode,
      String table,
      String incrementingColumn,
      List<String> timestampColumns
  ) {
    try {
      Set<String> lowercaseTsColumns = new HashSet<>();
      for (String timestampColumn: timestampColumns) {
        lowercaseTsColumns.add(timestampColumn.toLowerCase(Locale.getDefault()));
      }

      boolean incrementingOptional = false;
      boolean atLeastOneTimestampNotOptional = false;
      final Connection conn = cachedConnectionProvider.getConnection();
      boolean autoCommit = conn.getAutoCommit();
      try {
        conn.setAutoCommit(true);
        Map<ColumnId, ColumnDefinition> defnsById = dialect.describeColumns(conn, table, null);
        for (ColumnDefinition defn : defnsById.values()) {
          String columnName = defn.id().name();
          if (columnName.equalsIgnoreCase(incrementingColumn)) {
            incrementingOptional = defn.isOptional();
          } else if (lowercaseTsColumns.contains(columnName.toLowerCase(Locale.getDefault()))) {
            if (!defn.isOptional()) {
              atLeastOneTimestampNotOptional = true;
            }
          }
        }
      } finally {
        conn.setAutoCommit(autoCommit);
      }

      // Validate that requested columns for offsets are NOT NULL. Currently this is only performed
      // for table-based copying because custom query mode doesn't allow this to be looked up
      // without a query or parsing the query since we don't have a table name.
      if ((incrementalMode.equals(JdbcSourceConnectorConfig.MODE_INCREMENTING)
           || incrementalMode.equals(JdbcSourceConnectorConfig.MODE_TIMESTAMP_INCREMENTING))
          && incrementingOptional) {
        throw new ConnectException("Cannot make incremental queries using incrementing column "
                                   + incrementingColumn + " on " + table + " because this column "
                                   + "is nullable.");
      }
      if ((incrementalMode.equals(JdbcSourceConnectorConfig.MODE_TIMESTAMP)
           || incrementalMode.equals(JdbcSourceConnectorConfig.MODE_TIMESTAMP_INCREMENTING))
          && !atLeastOneTimestampNotOptional) {
        throw new ConnectException("Cannot make incremental queries using timestamp columns "
                                   + timestampColumns + " on " + table + " because all of these "
                                   + "columns "
                                   + "nullable.");
      }
    } catch (SQLException e) {
      throw new ConnectException("Failed trying to validate that columns used for offsets are NOT"
                                 + " NULL", e);
    }
  }
}<|MERGE_RESOLUTION|>--- conflicted
+++ resolved
@@ -360,13 +360,9 @@
 
           // send event to SNS topic
           String topicArn = config.getString(JdbcSourceTaskConfig.SNS_TOPIC_ARN_CONFIG);
-<<<<<<< HEAD
+
           if (!topicArn.equals("") && !snsEventPushed.get()) {
             String topicName = config.getString(JdbcSourceTaskConfig.TOPIC_PREFIX_CONFIG);  
-=======
-          if (!topicArn.equals("")) {
-            String topicName = config.getString(JdbcSourceTaskConfig.TOPIC_PREFIX_CONFIG);
->>>>>>> 2cd83252
             List<String> tableList = config.getList(
                 JdbcSourceTaskConfig.TABLES_CONFIG);
             if (tableList.size() > 0) {
