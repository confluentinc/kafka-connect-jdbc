/**
 * Copyright 2015 Confluent Inc.
 *
 * Licensed under the Apache License, Version 2.0 (the "License");
 * you may not use this file except in compliance with the License.
 * You may obtain a copy of the License at
 *
 * http://www.apache.org/licenses/LICENSE-2.0
 *
 * Unless required by applicable law or agreed to in writing, software
 * distributed under the License is distributed on an "AS IS" BASIS,
 * WITHOUT WARRANTIES OR CONDITIONS OF ANY KIND, either express or implied.
 * See the License for the specific language governing permissions and
 * limitations under the License.
 **/

package io.confluent.connect.jdbc.source;

<<<<<<< HEAD
import io.confluent.connect.jdbc.dialect.DatabaseDialect;
import io.confluent.connect.jdbc.dialect.DatabaseDialects;
import io.confluent.connect.jdbc.util.CachedConnectionProvider;
import io.confluent.connect.jdbc.util.ColumnDefinition;
import io.confluent.connect.jdbc.util.ColumnId;
import io.confluent.connect.jdbc.util.Version;
=======
import java.util.TimeZone;
>>>>>>> 0ad2de0e
import org.apache.kafka.common.config.ConfigException;
import org.apache.kafka.common.utils.SystemTime;
import org.apache.kafka.common.utils.Time;
import org.apache.kafka.connect.errors.ConnectException;
import org.apache.kafka.connect.source.SourceRecord;
import org.apache.kafka.connect.source.SourceTask;
import org.slf4j.Logger;
import org.slf4j.LoggerFactory;

import java.sql.Connection;
import java.sql.SQLException;
import java.util.ArrayList;
import java.util.Arrays;
import java.util.Collections;
<<<<<<< HEAD
import java.util.Date;
=======
>>>>>>> 0ad2de0e
import java.util.HashMap;
import java.util.HashSet;
import java.util.List;
import java.util.Locale;
import java.util.Map;
import java.util.PriorityQueue;
import java.util.Set;
import java.util.concurrent.atomic.AtomicBoolean;

<<<<<<< HEAD
=======
import io.confluent.connect.jdbc.dialect.DatabaseDialect;
import io.confluent.connect.jdbc.dialect.DatabaseDialects;
import io.confluent.connect.jdbc.util.CachedConnectionProvider;
import io.confluent.connect.jdbc.util.ColumnDefinition;
import io.confluent.connect.jdbc.util.ColumnId;
import io.confluent.connect.jdbc.util.TableId;
import io.confluent.connect.jdbc.util.Version;

>>>>>>> 0ad2de0e
/**
 * JdbcSourceTask is a Kafka Connect SourceTask implementation that reads from JDBC databases and
 * generates Kafka Connect records.
 */
public class JdbcSourceTask extends SourceTask {

  private static final Logger log = LoggerFactory.getLogger(JdbcSourceTask.class);

  private Time time;
  private JdbcSourceTaskConfig config;
  private DatabaseDialect dialect;
  private CachedConnectionProvider cachedConnectionProvider;
  private PriorityQueue<TableQuerier> tableQueue = new PriorityQueue<TableQuerier>();
  private final AtomicBoolean running = new AtomicBoolean(false);

  public JdbcSourceTask() {
    this.time = new SystemTime();
  }

  public JdbcSourceTask(Time time) {
    this.time = time;
  }

  @Override
  public String version() {
    return Version.getVersion();
  }

  @Override
  public void start(Map<String, String> properties) {
    log.info("Starting JDBC source task");
    try {
      config = new JdbcSourceTaskConfig(properties);
    } catch (ConfigException e) {
      throw new ConnectException("Couldn't start JdbcSourceTask due to configuration error", e);
    }

    final String url = config.getString(JdbcSourceConnectorConfig.CONNECTION_URL_CONFIG);
    final int maxConnAttempts = config.getInt(JdbcSourceConnectorConfig.CONNECTION_ATTEMPTS_CONFIG);
    final long retryBackoff = config.getLong(JdbcSourceConnectorConfig.CONNECTION_BACKOFF_CONFIG);

    final String dialectName = config.getString(JdbcSourceConnectorConfig.DIALECT_NAME_CONFIG);
    if (dialectName != null && !dialectName.trim().isEmpty()) {
      dialect = DatabaseDialects.create(dialectName, config);
    } else {
      dialect = DatabaseDialects.findBestFor(url, config);
    }
    log.info("Using JDBC dialect {}", dialect.name());

    cachedConnectionProvider = new CachedConnectionProvider(dialect, maxConnAttempts, retryBackoff);

    List<String> tables = config.getList(JdbcSourceTaskConfig.TABLES_CONFIG);
    String query = config.getString(JdbcSourceTaskConfig.QUERY_CONFIG);
    if ((tables.isEmpty() && query.isEmpty()) || (!tables.isEmpty() && !query.isEmpty())) {
      throw new ConnectException("Invalid configuration: each JdbcSourceTask must have at "
                                        + "least one table assigned to it or one query specified");
    }
    TableQuerier.QueryMode queryMode = !query.isEmpty() ? TableQuerier.QueryMode.QUERY :
                                       TableQuerier.QueryMode.TABLE;
    List<String> tablesOrQuery = queryMode == TableQuerier.QueryMode.QUERY
                                 ? Collections.singletonList(query) : tables;

    String mode = config.getString(JdbcSourceTaskConfig.MODE_CONFIG);
    //used only in table mode
    Map<String, List<Map<String, String>>> partitionsByTableFqn = new HashMap<>();
    Map<Map<String, String>, Map<String, Object>> offsets = null;
    if (mode.equals(JdbcSourceTaskConfig.MODE_INCREMENTING)
        || mode.equals(JdbcSourceTaskConfig.MODE_TIMESTAMP)
        || mode.equals(JdbcSourceTaskConfig.MODE_TIMESTAMP_INCREMENTING)) {
      List<Map<String, String>> partitions = new ArrayList<>(tables.size());
      switch (queryMode) {
        case TABLE:
          log.trace("Starting in TABLE mode");
          for (String table : tables) {
            // Find possible partition maps for different offset protocols
            // We need to search by all offset protocol partition keys to support compatibility
            List<Map<String, String>> tablePartitions = possibleTablePartitions(table);
            partitions.addAll(tablePartitions);
            partitionsByTableFqn.put(table, tablePartitions);
          }
          break;
        case QUERY:
          log.trace("Starting in QUERY mode");
          partitions.add(Collections.singletonMap(JdbcSourceConnectorConstants.QUERY_NAME_KEY,
                                                  JdbcSourceConnectorConstants.QUERY_NAME_VALUE));
          break;
        default:
          throw new ConnectException("Unknown query mode: " + queryMode);
      }
      offsets = context.offsetStorageReader().offsets(partitions);
      log.trace("The partition offsets are {}", offsets);
    }

    String incrementingColumn
        = config.getString(JdbcSourceTaskConfig.INCREMENTING_COLUMN_NAME_CONFIG);
    List<String> timestampColumns
        = config.getList(JdbcSourceTaskConfig.TIMESTAMP_COLUMN_NAME_CONFIG);
    Long timestampDelayInterval
        = config.getLong(JdbcSourceTaskConfig.TIMESTAMP_DELAY_INTERVAL_MS_CONFIG);
    boolean validateNonNulls
        = config.getBoolean(JdbcSourceTaskConfig.VALIDATE_NON_NULL_CONFIG);
<<<<<<< HEAD
    Long timestampInitial
        = config.getLong(JdbcSourceConnectorConfig.TIMESTAMP_INITIAL_CONFIG);
=======
    TimeZone timeZone = config.timeZone();
>>>>>>> 0ad2de0e

    for (String tableOrQuery : tablesOrQuery) {
      final List<Map<String, String>> tablePartitionsToCheck;
      final Map<String, String> partition;
      switch (queryMode) {
        case TABLE:
          if (validateNonNulls) {
            validateNonNullable(
                mode,
                tableOrQuery,
                incrementingColumn,
                timestampColumns
            );
          }
          tablePartitionsToCheck = partitionsByTableFqn.get(tableOrQuery);
          break;
        case QUERY:
          partition = Collections.singletonMap(
              JdbcSourceConnectorConstants.QUERY_NAME_KEY,
              JdbcSourceConnectorConstants.QUERY_NAME_VALUE
          );
          tablePartitionsToCheck = Collections.singletonList(partition);
          break;
        default:
          throw new ConnectException("Unexpected query mode: " + queryMode);
      }

<<<<<<< HEAD
      Map<String, Object> offset = offsets == null ? null : offsets.get(partition);
      offset = offset == null ? fetchInitialOffset(timestampInitial) : offset;

=======
      // The partition map varies by offset protocol. Since we don't know which protocol each
      // table's offsets are keyed by, we need to use the different possible partitions
      // (newest protocol version first) to find the actual offsets for each table.
      Map<String, Object> offset = null;
      if (offsets != null) {
        for (Map<String, String> toCheckPartition : tablePartitionsToCheck) {
          offset = offsets.get(toCheckPartition);
          if (offset != null) {
            log.info("Found offset {} for partition {}", offsets, toCheckPartition);
            break;
          }
        }
      }
>>>>>>> 0ad2de0e

      String topicPrefix = config.getString(JdbcSourceTaskConfig.TOPIC_PREFIX_CONFIG);

      if (mode.equals(JdbcSourceTaskConfig.MODE_BULK)) {
        tableQueue.add(
            new BulkTableQuerier(dialect, queryMode, tableOrQuery, topicPrefix)
        );
      } else if (mode.equals(JdbcSourceTaskConfig.MODE_INCREMENTING)) {
        tableQueue.add(
            new TimestampIncrementingTableQuerier(
                dialect,
                queryMode,
                tableOrQuery,
                topicPrefix,
                null,
                incrementingColumn,
                offset,
                timestampDelayInterval,
                timeZone
            )
        );
      } else if (mode.equals(JdbcSourceTaskConfig.MODE_TIMESTAMP)) {
        tableQueue.add(
            new TimestampIncrementingTableQuerier(
                dialect,
                queryMode,
                tableOrQuery,
                topicPrefix,
                timestampColumns,
                null,
                offset,
                timestampDelayInterval,
                timeZone
            )
        );
      } else if (mode.endsWith(JdbcSourceTaskConfig.MODE_TIMESTAMP_INCREMENTING)) {
        tableQueue.add(
            new TimestampIncrementingTableQuerier(
                dialect,
                queryMode,
                tableOrQuery,
                topicPrefix,
                timestampColumns,
                incrementingColumn,
                offset,
                timestampDelayInterval,
                timeZone
            )
        );
      }
    }

    running.set(true);
    log.info("Started JDBC source task");
  }

  //This method returns a list of possible partition maps for different offset protocols
  //This helps with the upgrades
  private List<Map<String, String>> possibleTablePartitions(String table) {
    TableId tableId = dialect.parseTableIdentifier(table);
    return Arrays.asList(
        OffsetProtocols.sourcePartitionForProtocolV1(tableId),
        OffsetProtocols.sourcePartitionForProtocolV0(tableId)
    );
  }

  private Map<String, Object> fetchInitialOffset(Long timestampInitial) {
    // can specify start point in case initial query
    Map<String, Object> offset = new HashMap<>();
    if (timestampInitial == JdbcSourceConnectorConfig.TIMESTAMP_INITIAL_CURRENT) {
      offset.put(TimestampIncrementingOffset.TIMESTAMP_FIELD, new Date().getTime());
    } else {
      offset.put(TimestampIncrementingOffset.TIMESTAMP_FIELD, timestampInitial);
    }
    return offset;
  }

  @Override
  public void stop() throws ConnectException {
    log.info("Stopping JDBC source task");
    running.set(false);
    // All resources are closed at the end of 'poll()' when no longer running or
    // if there is an error
  }

  protected void closeResources() {
    log.info("Closing resources for JDBC source task");
    try {
      if (cachedConnectionProvider != null) {
        cachedConnectionProvider.close();
      }
    } catch (Throwable t) {
      log.warn("Error while closing the connections", t);
    } finally {
      cachedConnectionProvider = null;
      try {
        if (dialect != null) {
          dialect.close();
        }
      } catch (Throwable t) {
        log.warn("Error while closing the {} dialect: ", dialect.name(), t);
      } finally {
        dialect = null;
      }
    }
  }

  @Override
  public List<SourceRecord> poll() throws InterruptedException {
    log.trace("{} Polling for new data");

    while (running.get()) {
      final TableQuerier querier = tableQueue.peek();

      if (!querier.querying()) {
        // If not in the middle of an update, wait for next update time
        final long nextUpdate = querier.getLastUpdate()
                                + config.getInt(JdbcSourceTaskConfig.POLL_INTERVAL_MS_CONFIG);
        final long untilNext = nextUpdate - time.milliseconds();
        if (untilNext > 0) {
          log.trace("Waiting {} ms to poll {} next", untilNext, querier.toString());
          time.sleep(untilNext);
          continue; // Re-check stop flag before continuing
        }
      }

      final List<SourceRecord> results = new ArrayList<>();
      try {
        log.debug("Checking for next block of results from {}", querier.toString());
        querier.maybeStartQuery(cachedConnectionProvider.getConnection());

        int batchMaxRows = config.getInt(JdbcSourceTaskConfig.BATCH_MAX_ROWS_CONFIG);
        boolean hadNext = true;
        while (results.size() < batchMaxRows && (hadNext = querier.next())) {
          results.add(querier.extractRecord());
        }

        if (!hadNext) {
          // If we finished processing the results from the current query, we can reset and send
          // the querier to the tail of the queue
          resetAndRequeueHead(querier);
        }

        if (results.isEmpty()) {
          log.trace("No updates for {}", querier.toString());
          continue;
        }

        log.debug("Returning {} records for {}", results.size(), querier.toString());
        return results;
      } catch (SQLException sqle) {
        log.error("Failed to run query for table {}: {}", querier.toString(), sqle);
        resetAndRequeueHead(querier);
        return null;
      } catch (Throwable t) {
        resetAndRequeueHead(querier);
        // This task has failed, so close any resources (may be reopened if needed) before throwing
        closeResources();
        throw t;
      }
    }

    // Only in case of shutdown
    final TableQuerier querier = tableQueue.peek();
    if (querier != null) {
      resetAndRequeueHead(querier);
    }
    closeResources();
    return null;
  }

  private void resetAndRequeueHead(TableQuerier expectedHead) {
    log.debug("Resetting querier {}", expectedHead.toString());
    TableQuerier removedQuerier = tableQueue.poll();
    assert removedQuerier == expectedHead;
    expectedHead.reset(time.milliseconds());
    tableQueue.add(expectedHead);
  }

  private void validateNonNullable(
      String incrementalMode,
      String table,
      String incrementingColumn,
      List<String> timestampColumns
  ) {
    try {
      Set<String> lowercaseTsColumns = new HashSet<>();
      for (String timestampColumn: timestampColumns) {
        lowercaseTsColumns.add(timestampColumn.toLowerCase(Locale.getDefault()));
      }

      boolean incrementingOptional = false;
      boolean atLeastOneTimestampNotOptional = false;
      final Connection conn = cachedConnectionProvider.getConnection();
      Map<ColumnId, ColumnDefinition> defnsById = dialect.describeColumns(conn, table, null);
      for (ColumnDefinition defn : defnsById.values()) {
        String columnName = defn.id().name();
        if (columnName.equalsIgnoreCase(incrementingColumn)) {
          incrementingOptional = defn.isOptional();
        } else if (lowercaseTsColumns.contains(columnName.toLowerCase(Locale.getDefault()))) {
          if (!defn.isOptional()) {
            atLeastOneTimestampNotOptional = true;
          }
        }
      }

      // Validate that requested columns for offsets are NOT NULL. Currently this is only performed
      // for table-based copying because custom query mode doesn't allow this to be looked up
      // without a query or parsing the query since we don't have a table name.
      if ((incrementalMode.equals(JdbcSourceConnectorConfig.MODE_INCREMENTING)
           || incrementalMode.equals(JdbcSourceConnectorConfig.MODE_TIMESTAMP_INCREMENTING))
          && incrementingOptional) {
        throw new ConnectException("Cannot make incremental queries using incrementing column "
                                   + incrementingColumn + " on " + table + " because this column "
                                   + "is nullable.");
      }
      if ((incrementalMode.equals(JdbcSourceConnectorConfig.MODE_TIMESTAMP)
           || incrementalMode.equals(JdbcSourceConnectorConfig.MODE_TIMESTAMP_INCREMENTING))
          && !atLeastOneTimestampNotOptional) {
        throw new ConnectException("Cannot make incremental queries using timestamp columns "
                                   + timestampColumns + " on " + table + " because all of these "
                                   + "columns "
                                   + "nullable.");
      }
    } catch (SQLException e) {
      throw new ConnectException("Failed trying to validate that columns used for offsets are NOT"
                                 + " NULL", e);
    }
  }
}<|MERGE_RESOLUTION|>--- conflicted
+++ resolved
@@ -16,16 +16,13 @@
 
 package io.confluent.connect.jdbc.source;
 
-<<<<<<< HEAD
 import io.confluent.connect.jdbc.dialect.DatabaseDialect;
 import io.confluent.connect.jdbc.dialect.DatabaseDialects;
 import io.confluent.connect.jdbc.util.CachedConnectionProvider;
 import io.confluent.connect.jdbc.util.ColumnDefinition;
 import io.confluent.connect.jdbc.util.ColumnId;
 import io.confluent.connect.jdbc.util.Version;
-=======
 import java.util.TimeZone;
->>>>>>> 0ad2de0e
 import org.apache.kafka.common.config.ConfigException;
 import org.apache.kafka.common.utils.SystemTime;
 import org.apache.kafka.common.utils.Time;
@@ -40,10 +37,7 @@
 import java.util.ArrayList;
 import java.util.Arrays;
 import java.util.Collections;
-<<<<<<< HEAD
 import java.util.Date;
-=======
->>>>>>> 0ad2de0e
 import java.util.HashMap;
 import java.util.HashSet;
 import java.util.List;
@@ -53,8 +47,6 @@
 import java.util.Set;
 import java.util.concurrent.atomic.AtomicBoolean;
 
-<<<<<<< HEAD
-=======
 import io.confluent.connect.jdbc.dialect.DatabaseDialect;
 import io.confluent.connect.jdbc.dialect.DatabaseDialects;
 import io.confluent.connect.jdbc.util.CachedConnectionProvider;
@@ -63,7 +55,6 @@
 import io.confluent.connect.jdbc.util.TableId;
 import io.confluent.connect.jdbc.util.Version;
 
->>>>>>> 0ad2de0e
 /**
  * JdbcSourceTask is a Kafka Connect SourceTask implementation that reads from JDBC databases and
  * generates Kafka Connect records.
@@ -165,12 +156,9 @@
         = config.getLong(JdbcSourceTaskConfig.TIMESTAMP_DELAY_INTERVAL_MS_CONFIG);
     boolean validateNonNulls
         = config.getBoolean(JdbcSourceTaskConfig.VALIDATE_NON_NULL_CONFIG);
-<<<<<<< HEAD
     Long timestampInitial
         = config.getLong(JdbcSourceConnectorConfig.TIMESTAMP_INITIAL_CONFIG);
-=======
     TimeZone timeZone = config.timeZone();
->>>>>>> 0ad2de0e
 
     for (String tableOrQuery : tablesOrQuery) {
       final List<Map<String, String>> tablePartitionsToCheck;
@@ -198,11 +186,6 @@
           throw new ConnectException("Unexpected query mode: " + queryMode);
       }
 
-<<<<<<< HEAD
-      Map<String, Object> offset = offsets == null ? null : offsets.get(partition);
-      offset = offset == null ? fetchInitialOffset(timestampInitial) : offset;
-
-=======
       // The partition map varies by offset protocol. Since we don't know which protocol each
       // table's offsets are keyed by, we need to use the different possible partitions
       // (newest protocol version first) to find the actual offsets for each table.
@@ -216,7 +199,7 @@
           }
         }
       }
->>>>>>> 0ad2de0e
+      offset = offset == null ? fetchInitialOffset(timestampInitial) : offset;
 
       String topicPrefix = config.getString(JdbcSourceTaskConfig.TOPIC_PREFIX_CONFIG);
 
