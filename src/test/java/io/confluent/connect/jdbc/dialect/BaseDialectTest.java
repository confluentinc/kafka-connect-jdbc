/*
 * Copyright 2018 Confluent Inc.
 *
 * Licensed under the Confluent Community License (the "License"); you may not use
 * this file except in compliance with the License.  You may obtain a copy of the
 * License at
 *
 * http://www.confluent.io/confluent-community-license
 *
 * Unless required by applicable law or agreed to in writing, software
 * distributed under the License is distributed on an "AS IS" BASIS, WITHOUT
 * WARRANTIES OF ANY KIND, either express or implied.  See the License for the
 * specific language governing permissions and limitations under the License.
 */

package io.confluent.connect.jdbc.dialect;

import io.confluent.connect.jdbc.source.ColumnMapping;
import io.confluent.connect.jdbc.util.ColumnDefinition;
import io.confluent.connect.jdbc.util.ColumnDefinition.Mutability;
import io.confluent.connect.jdbc.util.ColumnDefinition.Nullability;
import java.sql.Types;
import java.time.ZoneOffset;
import org.apache.kafka.connect.data.Date;
import org.apache.kafka.connect.data.Decimal;
import org.apache.kafka.connect.data.Field;
import org.apache.kafka.connect.data.Schema;
import org.apache.kafka.connect.data.SchemaBuilder;
import org.apache.kafka.connect.data.Struct;
import org.apache.kafka.connect.data.Time;
import org.apache.kafka.connect.data.Timestamp;
import org.apache.kafka.connect.errors.ConnectException;
import org.junit.After;
import org.junit.Before;
import org.junit.Test;

import java.math.BigDecimal;
import java.nio.ByteBuffer;
import java.sql.DriverManager;
import java.sql.PreparedStatement;
import java.sql.SQLException;
import java.util.ArrayList;
import java.util.Arrays;
import java.util.Calendar;
import java.util.Collection;
import java.util.Collections;
import java.util.GregorianCalendar;
import java.util.HashMap;
import java.util.List;
import java.util.Map;
import java.util.TimeZone;
import java.util.concurrent.ThreadLocalRandom;

import io.confluent.connect.jdbc.sink.JdbcSinkConfig;
import io.confluent.connect.jdbc.sink.metadata.SinkRecordField;
import io.confluent.connect.jdbc.source.JdbcSourceConnectorConfig;
import io.confluent.connect.jdbc.util.ColumnId;
import io.confluent.connect.jdbc.util.DateTimeUtils;
import io.confluent.connect.jdbc.util.QuoteMethod;
import io.confluent.connect.jdbc.util.TableId;

import static junit.framework.TestCase.assertNotNull;
import static org.junit.Assert.assertArrayEquals;
import static org.junit.Assert.assertEquals;
import static org.mockito.Mockito.mock;
import static org.mockito.Mockito.times;
import static org.mockito.Mockito.verify;
import static org.mockito.Mockito.when;

public abstract class BaseDialectTest<T extends GenericDatabaseDialect> {

  protected static final GregorianCalendar EPOCH_PLUS_TEN_THOUSAND_DAYS;
  protected static final GregorianCalendar EPOCH_PLUS_TEN_THOUSAND_MILLIS;
  protected static final GregorianCalendar MARCH_15_2001_MIDNIGHT;

  static {
    EPOCH_PLUS_TEN_THOUSAND_DAYS = new GregorianCalendar(1970, Calendar.JANUARY, 1, 0, 0, 0);
    EPOCH_PLUS_TEN_THOUSAND_DAYS.setTimeZone(TimeZone.getTimeZone("UTC"));
    EPOCH_PLUS_TEN_THOUSAND_DAYS.add(Calendar.DATE, 10000);

    EPOCH_PLUS_TEN_THOUSAND_MILLIS = new GregorianCalendar(1970, Calendar.JANUARY, 1, 0, 0, 0);
    EPOCH_PLUS_TEN_THOUSAND_MILLIS.setTimeZone(TimeZone.getTimeZone("UTC"));
    EPOCH_PLUS_TEN_THOUSAND_MILLIS.add(Calendar.MILLISECOND, 10000);

    MARCH_15_2001_MIDNIGHT = new GregorianCalendar(2001, Calendar.MARCH, 15, 0, 0, 0);
    MARCH_15_2001_MIDNIGHT.setTimeZone(TimeZone.getTimeZone("UTC"));
  }

  protected QuoteMethod quoteIdentfiiers;
  protected Boolean useHoldlockInMerge;
  protected TableId tableId;
  protected ColumnId columnPK1;
  protected ColumnId columnPK2;
  protected ColumnId columnA;
  protected ColumnId columnB;
  protected ColumnId columnC;
  protected ColumnId columnD;
  protected List<ColumnId> pkColumns;
  protected List<ColumnId> columnsAtoD;
  protected List<SinkRecordField> sinkRecordFields;
  protected T dialect;
  protected int defaultLoginTimeout;

  @Before
  public void setup() throws Exception {
    defaultLoginTimeout = DriverManager.getLoginTimeout();
    DriverManager.setLoginTimeout(1);

    // Set up some data ...
    Schema optionalDateWithDefault = Date.builder().defaultValue(MARCH_15_2001_MIDNIGHT.getTime())
                                         .optional().build();
    Schema optionalTimeWithDefault = Time.builder().defaultValue(MARCH_15_2001_MIDNIGHT.getTime())
                                         .optional().build();
    Schema optionalTsWithDefault = Timestamp.builder()
                                            .defaultValue(MARCH_15_2001_MIDNIGHT.getTime())
                                            .optional().build();
    Schema optionalDecimal = Decimal.builder(4).optional().parameter("p1", "v1")
                                    .parameter("p2", "v2").build();
    Schema booleanWithDefault = SchemaBuilder.bool().defaultValue(true);
    tableId = new TableId(null, null, "myTable");
    columnPK1 = new ColumnId(tableId, "id1");
    columnPK2 = new ColumnId(tableId, "id2");
    columnA = new ColumnId(tableId, "columnA");
    columnB = new ColumnId(tableId, "columnB");
    columnC = new ColumnId(tableId, "columnC");
    columnD = new ColumnId(tableId, "columnD");
    pkColumns = Arrays.asList(columnPK1, columnPK2);
    columnsAtoD = Arrays.asList(columnA, columnB, columnC, columnD);

    SinkRecordField f1 = new SinkRecordField(Schema.INT32_SCHEMA, "c1", true);
    SinkRecordField f2 = new SinkRecordField(Schema.INT64_SCHEMA, "c2", false);
    SinkRecordField f3 = new SinkRecordField(Schema.STRING_SCHEMA, "c3", false);
    SinkRecordField f4 = new SinkRecordField(Schema.OPTIONAL_STRING_SCHEMA, "c4", false);
    SinkRecordField f5 = new SinkRecordField(optionalDateWithDefault, "c5", false);
    SinkRecordField f6 = new SinkRecordField(optionalTimeWithDefault, "c6", false);
    SinkRecordField f7 = new SinkRecordField(optionalTsWithDefault, "c7", false);
    SinkRecordField f8 = new SinkRecordField(optionalDecimal, "c8", false);
    SinkRecordField f9 = new SinkRecordField(booleanWithDefault, "c9", false);
    sinkRecordFields = Arrays.asList(f1, f2, f3, f4, f5, f6, f7, f8, f9);

    dialect = createDialect();
  }

  @After
  public void teardown() throws Exception {
    DriverManager.setLoginTimeout(defaultLoginTimeout);
  }

  /**
   * Create an instance of the dialect to be tested.
   *
   * @return the dialect; may not be null
   */
  protected abstract T createDialect();

  /**
   * Create a {@link JdbcSourceConnectorConfig} with the specified URL and optional config props.
   *
   * @param url           the database URL; may not be null
   * @param propertyPairs optional set of config name-value pairs; must be an even number
   * @return the config; never null
   */
  protected JdbcSourceConnectorConfig sourceConfigWithUrl(
      String url,
      String... propertyPairs
  ) {
    Map<String, String> connProps = new HashMap<>();
    connProps.put(JdbcSourceConnectorConfig.MODE_CONFIG, JdbcSourceConnectorConfig.MODE_BULK);
    connProps.put(JdbcSourceConnectorConfig.TOPIC_PREFIX_CONFIG, "test-");
    connProps.putAll(propertiesFromPairs(propertyPairs));
    connProps.put(JdbcSourceConnectorConfig.CONNECTION_URL_CONFIG, url);
    if (quoteIdentfiiers != null) {
      connProps.put("quote.sql.identifiers", quoteIdentfiiers.toString());
    }
    return new JdbcSourceConnectorConfig(connProps);
  }

  /**
   * Create a {@link JdbcSinkConfig} with the specified URL and optional config props.
   *
   * @param url           the database URL; may not be null
   * @param propertyPairs optional set of config name-value pairs; must be an even number
   * @return the config; never null
   */
  protected JdbcSinkConfig sinkConfigWithUrl(
      String url,
      String... propertyPairs
  ) {
    Map<String, String> connProps = new HashMap<>();
    connProps.putAll(propertiesFromPairs(propertyPairs));
    connProps.put(JdbcSinkConfig.CONNECTION_URL, url);
<<<<<<< HEAD
    if (quoteIdentfiiers != null) {
      connProps.put("quote.sql.identifiers", quoteIdentfiiers.toString());
    }
=======
    connProps.putAll(propertiesFromPairs(propertyPairs));
    if (quoteIdentfiiers != null) {
      connProps.put("quote.sql.identifiers", quoteIdentfiiers.toString());
    }
    if (useHoldlockInMerge != null) {
      connProps.put(JdbcSinkConfig.MSSQL_USE_MERGE_HOLDLOCK, useHoldlockInMerge.toString());
    }
>>>>>>> 70331232
    return new JdbcSinkConfig(connProps);
  }

  protected void assertDecimalMapping(
      int scale,
      String expectedSqlType
  ) {
    assertMapping(expectedSqlType, Decimal.schema(scale));
  }

  protected void assertDateMapping(String expectedSqlType) {
    assertMapping(expectedSqlType, Date.SCHEMA);
  }

  protected void assertTimeMapping(String expectedSqlType) {
    assertMapping(expectedSqlType, Time.SCHEMA);
  }

  protected void assertTimestampMapping(String expectedSqlType) {
    assertMapping(expectedSqlType, Timestamp.SCHEMA);
  }

  protected void assertPrimitiveMapping(
      Schema.Type type,
      String expectedSqlType
  ) {
    assertMapping(expectedSqlType, type, null);
  }

  protected void assertMapping(
      String expectedSqlType,
      Schema schema
  ) {
    assertMapping(expectedSqlType, schema.type(), schema.name(), schema.parameters());
  }

  protected void assertMapping(
      String expectedSqlType,
      Schema.Type type,
      String schemaName,
      Map<String, String> schemaParams
  ) {
    SchemaBuilder schemaBuilder = new SchemaBuilder(type).name(schemaName);
    if (schemaParams != null) {
      for (Map.Entry<String, String> entry : schemaParams.entrySet()) {
        schemaBuilder.parameter(entry.getKey(), entry.getValue());
      }
    }
    SinkRecordField field = new SinkRecordField(schemaBuilder.build(), schemaName,false);
    String sqlType = dialect.getSqlType(field);
    assertEquals(expectedSqlType, sqlType);
  }

  protected void assertMapping(
      String expectedSqlType,
      Schema.Type type,
      String schemaName,
      String... schemaParamPairs
  ) {
    Map<String, String> schemaProps = propertiesFromPairs(schemaParamPairs);
    assertMapping(expectedSqlType, type, schemaName, schemaProps);
  }

  /**
   * Verify that column converters are defined and return non-null converter objects.
   * These are inherited by most dialects from {@link GenericDatabaseDialect}, but cannot live
   * inside {@link GenericDatabaseDialectTest} because specific dialect tests don't inherit from
   * the generic test class.
   */
  @Test
  public void testGenericColumnConverters() {
    assertColumnConverter(Types.BOOLEAN, null, Schema.BOOLEAN_SCHEMA, Boolean.class);
    assertColumnConverter(Types.BIT, null, Schema.INT8_SCHEMA, Byte.class);
    assertColumnConverter(Types.TINYINT, null, Schema.INT8_SCHEMA, Byte.class);
    assertColumnConverter(Types.SMALLINT, null, Schema.INT16_SCHEMA, Short.class);
    assertColumnConverter(Types.INTEGER, null, Schema.INT32_SCHEMA, Integer.class);
    assertColumnConverter(Types.BIGINT, null, Schema.INT64_SCHEMA, Long.class);
    assertColumnConverter(Types.REAL, null, Schema.FLOAT32_SCHEMA, Float.class);
    assertColumnConverter(Types.FLOAT, null, Schema.FLOAT64_SCHEMA, Double.class);
    assertColumnConverter(Types.DOUBLE, null, Schema.FLOAT64_SCHEMA, Double.class);
    assertColumnConverter(Types.NUMERIC, null, Schema.INT8_SCHEMA, Integer.class); // assume 0 precision and 0 scale
    assertColumnConverter(Types.DECIMAL, null, Decimal.schema(0), Decimal.class);
    assertColumnConverter(Types.CHAR, null, Schema.STRING_SCHEMA, String.class);
    assertColumnConverter(Types.VARCHAR, null, Schema.STRING_SCHEMA, String.class);
    assertColumnConverter(Types.LONGVARCHAR, null, Schema.STRING_SCHEMA, String.class);
    assertColumnConverter(Types.NCHAR, null, Schema.STRING_SCHEMA, String.class);
    assertColumnConverter(Types.NVARCHAR, null, Schema.STRING_SCHEMA, String.class);
    assertColumnConverter(Types.LONGNVARCHAR, null, Schema.STRING_SCHEMA, String.class);
    assertColumnConverter(Types.CLOB, null, Schema.STRING_SCHEMA, String.class);
    assertColumnConverter(Types.NCLOB, null, Schema.STRING_SCHEMA, String.class);
    assertColumnConverter(Types.DATALINK, null, Schema.STRING_SCHEMA, String.class);
    assertColumnConverter(Types.SQLXML, null, Schema.STRING_SCHEMA, String.class);
    assertColumnConverter(Types.BINARY, null, Schema.BYTES_SCHEMA, byte[].class);
    assertColumnConverter(Types.BLOB, null, Schema.BYTES_SCHEMA, byte[].class);
    assertColumnConverter(Types.VARBINARY, null, Schema.BYTES_SCHEMA, byte[].class);
    assertColumnConverter(Types.LONGVARBINARY, null, Schema.BYTES_SCHEMA, byte[].class);
    assertColumnConverter(Types.DATE, null, Date.SCHEMA, java.sql.Date.class);
    assertColumnConverter(Types.TIME, null, Time.SCHEMA, java.sql.Time.class);
    assertColumnConverter(Types.TIMESTAMP, null, Timestamp.SCHEMA, java.sql.Timestamp.class);
  }


  protected void assertColumnConverter(
      int jdbcType,
      String typeName,
      Schema schema,
      Class<?> clazz) {
    ColumnMapping mapping = new ColumnMapping(
        new ColumnDefinition(
            columnA,
            jdbcType,
            typeName,
            clazz.getCanonicalName(),
            Nullability.NOT_NULL,
            Mutability.UNKNOWN,
            0,
            0,
            false,
            1,
            false,
            false,
            false,
            false,
            false
        ),
        1,
        new Field(
            "b",
            1,
            schema
        )
    );
    assertNotNull(dialect.columnConverterFor(
        mapping,
        mapping.columnDefn(),
        mapping.columnNumber(),
        true
    ));
  }


  protected Map<String, String> propertiesFromPairs(String... pairs) {
    Map<String, String> props = new HashMap<>();
    assertEquals("Expecting even number of properties but found " + pairs.length, 0,
                 pairs.length % 2);
    for (int i = 0; i != pairs.length; ++i) {
      String key = pairs[i];
      String value = pairs[++i];
      props.put(key, value);
    }
    return props;
  }

  protected void assertStatements(
      String[] expected,
      List<String> actual
  ) {
    // TODO: Remove
    assertEquals(expected.length, actual.size());
    for (int i = 0; i != expected.length; ++i) {
      assertEquals(expected[i], actual.get(i));
    }
  }

  protected TableId tableId(String name) {
    return new TableId(null, null, name);
  }

  protected Collection<ColumnId> columns(TableId id, String...names) {
    List<ColumnId> columns = new ArrayList<>();
    for (int i=0; i!=names.length; ++i) {
      columns.add(new ColumnId(id, names[i]));
    }
    return columns;
  }

  protected void verifyDataTypeMapping(String expected, Schema schema) {
    SinkRecordField field = new SinkRecordField(schema, schema.name(), schema.isOptional());
    assertEquals(expected, dialect.getSqlType(field));
  }

  protected void verifyCreateOneColNoPk(String expected) {
    assertEquals(expected, dialect.buildCreateTableStatement(tableId, Arrays.asList(
        new SinkRecordField(Schema.INT32_SCHEMA, "col1", false)
    )));
  }

  protected void verifyCreateOneColOnePk(String expected) {
    assertEquals(expected, dialect.buildCreateTableStatement(tableId, Arrays.asList(
        new SinkRecordField(Schema.INT32_SCHEMA, "pk1", true)
    )));
  }

  protected void verifyCreateOneColOnePkAsString(String expected) {
    assertEquals(expected, dialect.buildCreateTableStatement(tableId, Arrays.asList(
            new SinkRecordField(Schema.STRING_SCHEMA, "pk1", true)
    )));
  }

  protected void verifyCreateThreeColTwoPk(String expected) {
    assertEquals(expected, dialect.buildCreateTableStatement(tableId, Arrays.asList(
        new SinkRecordField(Schema.INT32_SCHEMA, "pk1", true),
        new SinkRecordField(Schema.INT32_SCHEMA, "pk2", true),
        new SinkRecordField(Schema.INT32_SCHEMA, "col1", false)
    )));
  }

  protected void verifyAlterAddOneCol(String... expected) {
    assertArrayEquals(expected, dialect.buildAlterTable(tableId, Arrays.asList(
        new SinkRecordField(Schema.OPTIONAL_INT32_SCHEMA, "newcol1", false)
    )).toArray());
  }

  protected void verifyAlterAddTwoCols(String... expected) {
    assertArrayEquals(expected, dialect.buildAlterTable(tableId, Arrays.asList(
        new SinkRecordField(Schema.OPTIONAL_INT32_SCHEMA, "newcol1", false),
        new SinkRecordField(SchemaBuilder.int32().defaultValue(42).build(), "newcol2", false)
    )).toArray());
  }

  @Test
  public void bindFieldPrimitiveValuesExceptByteAndStringAndBytes() throws SQLException {
    int index = ThreadLocalRandom.current().nextInt();
    verifyBindField(++index, Schema.INT16_SCHEMA, (short) 42).setShort(index, (short) 42);
    verifyBindField(++index, Schema.INT32_SCHEMA, 42).setInt(index, 42);
    verifyBindField(++index, Schema.INT64_SCHEMA, 42L).setLong(index, 42L);
    verifyBindField(++index, Schema.BOOLEAN_SCHEMA, false).setBoolean(index, false);
    verifyBindField(++index, Schema.BOOLEAN_SCHEMA, true).setBoolean(index, true);
    verifyBindField(++index, Schema.FLOAT32_SCHEMA, -42f).setFloat(index, -42f);
    verifyBindField(++index, Schema.FLOAT64_SCHEMA, 42d).setDouble(index, 42d);

    verifyBindField(
        ++index,
        Decimal.schema(0),
        new BigDecimal("1.5").setScale(0, BigDecimal.ROUND_HALF_EVEN)
    ).setBigDecimal(index, new BigDecimal(2));
    Calendar utcCalendar = DateTimeUtils.getTimeZoneCalendar(TimeZone.getTimeZone(ZoneOffset.UTC));
    verifyBindField(
      ++index,
      Date.SCHEMA,
      new java.util.Date(0)
    ).setDate(index, new java.sql.Date(0), utcCalendar);
    verifyBindField(
      ++index,
      Time.SCHEMA,
      new java.util.Date(1000)
    ).setTime(index, new java.sql.Time(1000), utcCalendar);
    verifyBindField(
      ++index,
      Timestamp.SCHEMA,
      new java.util.Date(100)
    ).setTimestamp(index, new java.sql.Timestamp(100), utcCalendar);
  }

  @Test
  public void bindFieldByteValue() throws SQLException {
    int index = ThreadLocalRandom.current().nextInt();
    verifyBindField(++index, Schema.INT8_SCHEMA, (byte) 42).setByte(index, (byte) 42);
  }

  @Test
  public void bindFieldStringValue() throws SQLException {
    int index = ThreadLocalRandom.current().nextInt();
    verifyBindField(++index, Schema.STRING_SCHEMA, "yep").setString(index, "yep");
  }

  @Test
  public void bindFieldBytesValue() throws SQLException {
    int index = ThreadLocalRandom.current().nextInt();
    verifyBindField(++index, Schema.BYTES_SCHEMA, new byte[]{42}).setBytes(index, new byte[]{42});
    verifyBindField(++index, Schema.BYTES_SCHEMA, ByteBuffer.wrap(new byte[]{42})).setBytes(index, new byte[]{42});
  }

  @Test
  public void bindFieldNull() throws SQLException {
    final List<Schema> nullableTypes = Arrays.asList(
        Schema.INT8_SCHEMA,
        Schema.INT16_SCHEMA,
        Schema.INT32_SCHEMA,
        Schema.INT64_SCHEMA,
        Schema.FLOAT32_SCHEMA,
        Schema.FLOAT64_SCHEMA,
        Schema.BOOLEAN_SCHEMA,
        Schema.BYTES_SCHEMA,
        Schema.STRING_SCHEMA,
        Decimal.schema(0),
        Date.SCHEMA,
        Time.SCHEMA,
        Timestamp.SCHEMA
    );
    int index = 0;
    for (Schema schema : nullableTypes) {
      final Integer sqlType = dialect.getSqlTypeForSchema(schema);
      if (sqlType == null) {
        verifyBindField(++index, schema, null).setObject(index, null);
      } else {
        verifyBindField(++index, schema, null).setNull(index, sqlType);
      }
    }
  }

  @Test(expected = ConnectException.class)
  public void bindFieldStructUnsupported() throws SQLException {
    Schema structSchema = SchemaBuilder.struct().field("test", Schema.BOOLEAN_SCHEMA).build();
    ColumnDefinition colDef = mock(ColumnDefinition.class);
    when(colDef.type()).thenReturn(Types.BOOLEAN);
    dialect.bindField(mock(PreparedStatement.class), 1, structSchema, new Struct(structSchema), colDef);
  }

  @Test(expected = ConnectException.class)
  public void bindFieldArrayUnsupported() throws SQLException {
    Schema arraySchema = SchemaBuilder.array(Schema.INT8_SCHEMA);
    ColumnDefinition colDef = mock(ColumnDefinition.class);
    when(colDef.type()).thenReturn(Types.ARRAY);
    dialect.bindField(mock(PreparedStatement.class), 1, arraySchema, Collections.emptyList(), colDef);
  }

  @Test(expected = ConnectException.class)
  public void bindFieldMapUnsupported() throws SQLException {
    Schema mapSchema = SchemaBuilder.map(Schema.INT8_SCHEMA, Schema.INT8_SCHEMA);
    ColumnDefinition colDef = mock(ColumnDefinition.class);
    when(colDef.type()).thenReturn(Types.STRUCT);
    dialect.bindField(mock(PreparedStatement.class), 1, mapSchema, Collections.emptyMap(), colDef);
  }

  protected void assertSanitizedUrl(String url, String expectedSanitizedUrl) {
    assertEquals(expectedSanitizedUrl, dialect.sanitizedUrl(url));
  }

  protected PreparedStatement verifyBindField(int index, Schema schema, Object value)
      throws SQLException {
    PreparedStatement statement = mock(PreparedStatement.class);
    ColumnDefinition colDef = mock(ColumnDefinition.class);
    if (schema.name() != null) {
      switch (schema.name()) {
        case Decimal.LOGICAL_NAME:
          when(colDef.type()).thenReturn(Types.NUMERIC);
          break;
        case Date.LOGICAL_NAME:
        case Time.LOGICAL_NAME:
          when(colDef.type()).thenReturn(Types.DATE);
          break;
        case Timestamp.LOGICAL_NAME:
          when(colDef.type()).thenReturn(Types.TIMESTAMP);
          break;
        default:
          when(colDef.type()).thenThrow(
              new UnsupportedOperationException(
                  String.format(
                      "%s: '%s' is not a supported schema name",
                      this.getClass().getSimpleName(),
                      schema.name()
                  )
              )
          );
      }
    } else {
      switch (schema.type()) {
        case INT8:
        case INT16:
        case INT32:
        case INT64:
        case BOOLEAN:
          when(colDef.type()).thenReturn(Types.NUMERIC);
          break;
        case FLOAT32:
          // BINARY_FLOAT = 100
          when(colDef.type()).thenReturn(100);
          break;
        case FLOAT64:
          // BINARY_DOUBLE = 101
          when(colDef.type()).thenReturn(101);
          break;
        case STRING:
          when(colDef.type()).thenReturn(Types.CLOB);
          break;
        case BYTES:
          when(colDef.type()).thenReturn(Types.BLOB);
          break;
        case ARRAY:
          when(colDef.type()).thenReturn(Types.ARRAY);
          break;
        default:
          when(colDef.type()).thenThrow(
              new UnsupportedOperationException(
                  String.format(
                      "%s: '%s' is not a supported schema type",
                      this.getClass().getSimpleName(),
                      schema.type()
                  )
              )
          );
      }
    }

    dialect.bindField(statement, index, schema, value, colDef);
    return verify(statement, times(1));
  }
}<|MERGE_RESOLUTION|>--- conflicted
+++ resolved
@@ -189,19 +189,12 @@
     Map<String, String> connProps = new HashMap<>();
     connProps.putAll(propertiesFromPairs(propertyPairs));
     connProps.put(JdbcSinkConfig.CONNECTION_URL, url);
-<<<<<<< HEAD
     if (quoteIdentfiiers != null) {
       connProps.put("quote.sql.identifiers", quoteIdentfiiers.toString());
     }
-=======
-    connProps.putAll(propertiesFromPairs(propertyPairs));
-    if (quoteIdentfiiers != null) {
-      connProps.put("quote.sql.identifiers", quoteIdentfiiers.toString());
-    }
     if (useHoldlockInMerge != null) {
       connProps.put(JdbcSinkConfig.MSSQL_USE_MERGE_HOLDLOCK, useHoldlockInMerge.toString());
     }
->>>>>>> 70331232
     return new JdbcSinkConfig(connProps);
   }
 
