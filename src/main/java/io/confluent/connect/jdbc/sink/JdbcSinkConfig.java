--- conflicted
+++ resolved
@@ -566,12 +566,8 @@
     fieldsWhitelist = new HashSet<>(getList(FIELDS_WHITELIST));
     String dbTimeZone = getString(DB_TIMEZONE_CONFIG);
     timeZone = TimeZone.getTimeZone(ZoneId.of(dbTimeZone));
-<<<<<<< HEAD
     useHoldlockInMerge = getBoolean(MSSQL_USE_MERGE_HOLDLOCK);
-
-=======
     trimSensitiveLogsEnabled = getBoolean(TRIM_SENSITIVE_LOG_ENABLED);
->>>>>>> c0c4cafc
     if (deleteEnabled && pkMode != PrimaryKeyMode.RECORD_KEY) {
       throw new ConfigException(
           "Primary key mode must be 'record_key' when delete support is enabled");
