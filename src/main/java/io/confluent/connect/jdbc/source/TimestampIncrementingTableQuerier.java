--- conflicted
+++ resolved
@@ -16,6 +16,7 @@
 package io.confluent.connect.jdbc.source;
 
 import io.confluent.connect.jdbc.dialect.DatabaseDialect;
+import java.util.Optional;
 import org.apache.kafka.connect.data.Struct;
 import org.apache.kafka.connect.errors.ConnectException;
 import org.apache.kafka.connect.errors.DataException;
@@ -29,13 +30,13 @@
 import java.sql.ResultSetMetaData;
 import java.sql.SQLException;
 import java.sql.Timestamp;
-import java.util.*;
-
-<<<<<<< HEAD
-import io.confluent.connect.jdbc.dialect.DatabaseDialect;
+import java.util.ArrayList;
+import java.util.Collections;
+import java.util.TimeZone;
+import java.util.List;
+import java.util.Map;
+
 import io.confluent.connect.jdbc.source.JdbcSourceConnectorConfig.TimestampGranularity;
-=======
->>>>>>> 37e5b3dc
 import io.confluent.connect.jdbc.source.SchemaMapping.FieldSetter;
 import io.confluent.connect.jdbc.source.TimestampIncrementingCriteria.CriteriaValues;
 import io.confluent.connect.jdbc.util.ColumnDefinition;
@@ -121,13 +122,10 @@
     }
 
     this.timeZone = timeZone;
-<<<<<<< HEAD
     this.timestampGranularity = timestampGranularity;
-=======
     this.topicBasedOnDatabaseValue = topicBasedOnDatabaseValue;
     this.messageColumnName = messageColumnName;
     this.keyColumnName = keyColumnName;
->>>>>>> 37e5b3dc
   }
 
   /**
@@ -237,16 +235,10 @@
         throw new DataException(e);
       }
     }
-<<<<<<< HEAD
+    if (isColumnValueDrivenTopicFeature()) {
+      return sourceRecordForColumnDrivenTopic(record);
+    }
     offset = criteria.extractValues(schemaMapping.schema(), record, offset, timestampGranularity);
-=======
-    offset = criteria.extractValues(schemaMapping.schema(), record, offset);
-
-    if(isColumnValueDrivenTopicFeature()) {
-      return sourceRecordForColumnDrivenTopic(record);
-    }
-    offset = criteria.extractValues(schemaMapping.schema(), record, offset);
->>>>>>> 37e5b3dc
     return new SourceRecord(partition, offset.toMap(), topic, record.schema(), record);
   }
 
@@ -301,11 +293,25 @@
                                        .map(databaseColumn -> record.getString("topic"))
                                        .orElse(topic);
     String message = record.getString(messageColumnName);
-    if(keyColumnName != null) {
-        String key = record.getString(keyColumnName);
-        return new SourceRecord(partition, offset.toMap(), expectedTopicName, null, key, null, message);
+    if (keyColumnName != null) {
+      String key = record.getString(keyColumnName);
+      return new SourceRecord(
+              partition,
+              offset.toMap(),
+              expectedTopicName,
+              null,
+              key,
+              null,
+              message
+      );
     } else {
-        return new SourceRecord(partition, offset.toMap(), expectedTopicName, null, message);
+      return new SourceRecord(
+              partition,
+              offset.toMap(),
+              expectedTopicName,
+              null,
+              message
+      );
     }
   }
 }