/**
 * Copyright 2015 Confluent Inc.
 *
 * Licensed under the Apache License, Version 2.0 (the "License");
 * you may not use this file except in compliance with the License.
 * You may obtain a copy of the License at
 *
 * http://www.apache.org/licenses/LICENSE-2.0
 *
 * Unless required by applicable law or agreed to in writing, software
 * distributed under the License is distributed on an "AS IS" BASIS,
 * WITHOUT WARRANTIES OR CONDITIONS OF ANY KIND, either express or implied.
 * See the License for the specific language governing permissions and
 * limitations under the License.
 **/

package io.confluent.connect.jdbc.source;

import org.apache.kafka.common.config.ConfigException;
import org.apache.kafka.common.config.types.Password;
import org.apache.kafka.common.utils.SystemTime;
import org.apache.kafka.common.utils.Time;
import org.apache.kafka.connect.errors.ConnectException;
import org.apache.kafka.connect.source.SourceRecord;
import org.apache.kafka.connect.source.SourceTask;
import org.slf4j.Logger;
import org.slf4j.LoggerFactory;

import java.sql.Connection;
import java.sql.SQLException;
import java.util.*;
import java.util.concurrent.atomic.AtomicBoolean;

import io.confluent.connect.jdbc.util.CachedConnectionProvider;
import io.confluent.connect.jdbc.util.JdbcUtils;
import io.confluent.connect.jdbc.util.Version;

/**
 * JdbcSourceTask is a Kafka Connect SourceTask implementation that reads from JDBC databases and
 * generates Kafka Connect records.
 */
public class JdbcSourceTask extends SourceTask {

  private static final Logger log = LoggerFactory.getLogger(JdbcSourceTask.class);

  private Time time;
  private JdbcSourceTaskConfig config;
  private CachedConnectionProvider cachedConnectionProvider;
  private PriorityQueue<TableQuerier> tableQueue = new PriorityQueue<TableQuerier>();
  private AtomicBoolean stop;
  private ArrayList<String> anonymizeList;

  public JdbcSourceTask() {
    this.time = new SystemTime();
  }

  public JdbcSourceTask(Time time) {
    this.time = time;
  }

  @Override
  public String version() {
    return Version.getVersion();
  }

  @Override
  public void start(Map<String, String> properties) {
    try {
      config = new JdbcSourceTaskConfig(properties);
    } catch (ConfigException e) {
      throw new ConnectException("Couldn't start JdbcSourceTask due to configuration error", e);
    }

    final String dbUrl = config.getString(JdbcSourceConnectorConfig.CONNECTION_URL_CONFIG);
    final String dbUser = config.getString(JdbcSourceConnectorConfig.CONNECTION_USER_CONFIG);
    final Password dbPassword = config.getPassword(JdbcSourceConnectorConfig.CONNECTION_PASSWORD_CONFIG);
    cachedConnectionProvider = new CachedConnectionProvider(dbUrl, dbUser, dbPassword == null ? null : dbPassword.value());

    List<String> tables = config.getList(JdbcSourceTaskConfig.TABLES_CONFIG);
    String query = config.getString(JdbcSourceTaskConfig.QUERY_CONFIG);
    if ((tables.isEmpty() && query.isEmpty()) || (!tables.isEmpty() && !query.isEmpty())) {
      throw new ConnectException("Invalid configuration: each JdbcSourceTask must have at "
                                        + "least one table assigned to it or one query specified");
    }
    TableQuerier.QueryMode queryMode = !query.isEmpty() ? TableQuerier.QueryMode.QUERY :
                                       TableQuerier.QueryMode.TABLE;
    List<String> tablesOrQuery = queryMode == TableQuerier.QueryMode.QUERY ?
                                 Collections.singletonList(query) : tables;

    String mode = config.getString(JdbcSourceTaskConfig.MODE_CONFIG);
    Map<Map<String, String>, Map<String, Object>> offsets = null;
    if (mode.equals(JdbcSourceTaskConfig.MODE_INCREMENTING) ||
        mode.equals(JdbcSourceTaskConfig.MODE_TIMESTAMP) ||
        mode.equals(JdbcSourceTaskConfig.MODE_TIMESTAMP_INCREMENTING)) {
      List<Map<String, String>> partitions = new ArrayList<>(tables.size());
      switch (queryMode) {
        case TABLE:
          for (String table : tables) {
            Map<String, String> partition =
                Collections.singletonMap(JdbcSourceConnectorConstants.TABLE_NAME_KEY, table);
            partitions.add(partition);
          }
          break;
        case QUERY:
          partitions.add(Collections.singletonMap(JdbcSourceConnectorConstants.QUERY_NAME_KEY,
                                                  JdbcSourceConnectorConstants.QUERY_NAME_VALUE));
          break;
      }
      offsets = context.offsetStorageReader().offsets(partitions);
    }

    String schemaPattern
        = config.getString(JdbcSourceTaskConfig.SCHEMA_PATTERN_CONFIG);
    String incrementingColumn
        = config.getString(JdbcSourceTaskConfig.INCREMENTING_COLUMN_NAME_CONFIG);
    String timestampColumn
        = config.getString(JdbcSourceTaskConfig.TIMESTAMP_COLUMN_NAME_CONFIG);
    Long timestampDelayInterval
        = config.getLong(JdbcSourceTaskConfig.TIMESTAMP_DELAY_INTERVAL_MS_CONFIG);
    boolean validateNonNulls
        = config.getBoolean(JdbcSourceTaskConfig.VALIDATE_NON_NULL_CONFIG);

    log.info("Default Incrementing Column: "+incrementingColumn);
    log.info("Default Timestamp Column: "+timestampColumn);
    for (String tableOrQuery : tablesOrQuery) {
<<<<<<< HEAD
      String tableMode = mode;
      try{
        tableMode = config.getString(tableOrQuery+"."+JdbcSourceTaskConfig.MODE_CONFIG);
      }
      catch (Exception e){
        log.info("Table specific mode not defined. Reverting to default");
      }

      log.info("Mode for table: "+tableOrQuery+" is "+tableMode);
=======
      // Store all column names to be anonymized in anonymizeList
      anonymizeList = null;
      try {
        String colsToAnonymizeconfig = config.getString(JdbcSourceTaskConfig.ANONYMIZE +"." + tableOrQuery);
        anonymizeList = new  ArrayList<String>(Arrays.asList(colsToAnonymizeconfig.split(",")));
      } catch (Exception e) {
        log.info("Anonymization information not found.");
        e.printStackTrace();
      }
>>>>>>> eeae777c
      final Map<String, String> partition;
      switch (queryMode) {
        case TABLE:
          if (validateNonNulls) {
            validateNonNullable(mode, schemaPattern, tableOrQuery, incrementingColumn, timestampColumn);
          }
          partition = Collections.singletonMap(
              JdbcSourceConnectorConstants.TABLE_NAME_KEY, tableOrQuery);
          break;
        case QUERY:
          partition = Collections.singletonMap(JdbcSourceConnectorConstants.QUERY_NAME_KEY,
                                               JdbcSourceConnectorConstants.QUERY_NAME_VALUE);
          break;
        default:
          throw new ConnectException("Unexpected query mode: " + queryMode);
      }
      Map<String, Object> offset = offsets == null ? null : offsets.get(partition);

      String topicPrefix = config.getString(JdbcSourceTaskConfig.TOPIC_PREFIX_CONFIG);
      boolean mapNumerics = config.getBoolean(JdbcSourceTaskConfig.NUMERIC_PRECISION_MAPPING_CONFIG);

      if (tableMode.equals(JdbcSourceTaskConfig.MODE_BULK)) {
        tableQueue.add(new BulkTableQuerier(queryMode, tableOrQuery, schemaPattern,
<<<<<<< HEAD
                topicPrefix, mapNumerics));
      } else if (tableMode.equals(JdbcSourceTaskConfig.MODE_INCREMENTING)) {
=======
                topicPrefix, mapNumerics,anonymizeList));
      } else if (mode.equals(JdbcSourceTaskConfig.MODE_INCREMENTING)) {
>>>>>>> eeae777c
        log.info("Incrementing column info: "+tableOrQuery+"."+JdbcSourceTaskConfig.INCREMENTING_COLUMN_NAME_CONFIG);
        String tableIncrementingColumn=incrementingColumn;
        try {
          tableIncrementingColumn = config.getString(tableOrQuery + "." + JdbcSourceTaskConfig.INCREMENTING_COLUMN_NAME_CONFIG);
        } catch (Exception e){
          log.info("Table Specific Incrementing column not Defined. Reverting to default");
        }
        if(validateNonNulls)
          validateNonNullable(mode, schemaPattern, tableOrQuery, tableIncrementingColumn, timestampColumn);
        tableQueue.add(new TimestampIncrementingTableQuerier(
            queryMode, tableOrQuery, topicPrefix, null, tableIncrementingColumn, offset,
<<<<<<< HEAD
                timestampDelayInterval, schemaPattern, mapNumerics));
      } else if (tableMode.equals(JdbcSourceTaskConfig.MODE_TIMESTAMP)) {
=======
                timestampDelayInterval, schemaPattern, mapNumerics,anonymizeList));
      } else if (mode.equals(JdbcSourceTaskConfig.MODE_TIMESTAMP)) {
>>>>>>> eeae777c
        log.info("Timestamp column info: "+tableOrQuery+"."+JdbcSourceTaskConfig.TIMESTAMP_COLUMN_NAME_CONFIG);
        String tableTimestampColumn = timestampColumn;
        try {
          tableTimestampColumn = config.getString(tableOrQuery + "." + JdbcSourceTaskConfig.TIMESTAMP_COLUMN_NAME_CONFIG);
        } catch (Exception e){
          log.info("Table specific timestamp column not defined. Reverting to default");
        }
        if(validateNonNulls)
          validateNonNullable(mode, schemaPattern, tableOrQuery, incrementingColumn,tableTimestampColumn);
        tableQueue.add(new TimestampIncrementingTableQuerier(
            queryMode, tableOrQuery, topicPrefix,tableTimestampColumn, null, offset,
<<<<<<< HEAD
                timestampDelayInterval, schemaPattern, mapNumerics));
      } else if (tableMode.endsWith(JdbcSourceTaskConfig.MODE_TIMESTAMP_INCREMENTING)) {
=======
                timestampDelayInterval, schemaPattern, mapNumerics,anonymizeList));
      } else if (mode.endsWith(JdbcSourceTaskConfig.MODE_TIMESTAMP_INCREMENTING)) {
>>>>>>> eeae777c

        log.info("Entered timestamp+incrementing mode");
        log.info("Incrementing column info: "+tableOrQuery+"."+JdbcSourceTaskConfig.INCREMENTING_COLUMN_NAME_CONFIG);
        log.info("Timestamp column info: "+tableOrQuery+"."+JdbcSourceTaskConfig.TIMESTAMP_COLUMN_NAME_CONFIG);

        String tableIncrementingColumn = incrementingColumn;
        String tableTimestampColumn = timestampColumn;

        try {
          tableIncrementingColumn = config.getString(tableOrQuery + "." + JdbcSourceTaskConfig.INCREMENTING_COLUMN_NAME_CONFIG);
        } catch (Exception e){
          log.info("Table specific incrementing column not defined. Reverting to default");
        }

        try {
          tableTimestampColumn = config.getString(tableOrQuery + "." + JdbcSourceTaskConfig.TIMESTAMP_COLUMN_NAME_CONFIG);
        } catch (Exception e){
          log.info("Table specific timestamp column not defined. Reverting to default");
        }
        if(validateNonNulls)
          validateNonNullable(mode, schemaPattern, tableOrQuery, tableIncrementingColumn, tableTimestampColumn);
        tableQueue.add(new TimestampIncrementingTableQuerier(
            queryMode, tableOrQuery, topicPrefix, tableTimestampColumn, tableIncrementingColumn,
                offset, timestampDelayInterval, schemaPattern, mapNumerics,anonymizeList));
      }
    }

    stop = new AtomicBoolean(false);
  }

  @Override
  public void stop() throws ConnectException {
    if (stop != null) {
      stop.set(true);
    }
    if (cachedConnectionProvider != null) {
      cachedConnectionProvider.closeQuietly();
    }
  }

  @Override
  public List<SourceRecord> poll() throws InterruptedException {
    log.trace("{} Polling for new data");

    while (!stop.get()) {
      final TableQuerier querier = tableQueue.peek();

      if (!querier.querying()) {
        // If not in the middle of an update, wait for next update time
        final long nextUpdate = querier.getLastUpdate() + config.getInt(JdbcSourceTaskConfig.POLL_INTERVAL_MS_CONFIG);
        final long untilNext = nextUpdate - time.milliseconds();
        if (untilNext > 0) {
          log.trace("Waiting {} ms to poll {} next", untilNext, querier.toString());
          time.sleep(untilNext);
          continue; // Re-check stop flag before continuing
        }
      }

      final List<SourceRecord> results = new ArrayList<>();
      try {
        log.debug("Checking for next block of results from {}", querier.toString());
        querier.maybeStartQuery(cachedConnectionProvider.getValidConnection());

        int batchMaxRows = config.getInt(JdbcSourceTaskConfig.BATCH_MAX_ROWS_CONFIG);
        boolean hadNext = true;
        while (results.size() < batchMaxRows && (hadNext = querier.next())) {
          results.add(querier.extractRecord());
        }

        if (!hadNext) {
          // If we finished processing the results from the current query, we can reset and send the querier to the tail of the queue
          resetAndRequeueHead(querier);
        }

        if (results.isEmpty()) {
          log.trace("No updates for {}", querier.toString());
          continue;
        }

        log.debug("Returning {} records for {}", results.size(), querier.toString());
        return results;
      } catch (SQLException e) {
        log.error("Failed to run query for table {}: {}", querier.toString(), e);
        resetAndRequeueHead(querier);
        return null;
      }
    }

    // Only in case of shutdown
    return null;
  }

  private void resetAndRequeueHead(TableQuerier expectedHead) {
    log.debug("Resetting querier {}", expectedHead.toString());
    TableQuerier removedQuerier = tableQueue.poll();
    assert removedQuerier == expectedHead;
    expectedHead.reset(time.milliseconds());
    tableQueue.add(expectedHead);
  }

  private void validateNonNullable(String incrementalMode, String schemaPattern, String table, String incrementingColumn, String timestampColumn) {
    try {
      final Connection connection = cachedConnectionProvider.getValidConnection();
      // Validate that requested columns for offsets are NOT NULL. Currently this is only performed
      // for table-based copying because custom query mode doesn't allow this to be looked up
      // without a query or parsing the query since we don't have a table name.
      if ((incrementalMode.equals(JdbcSourceConnectorConfig.MODE_INCREMENTING) ||
           incrementalMode.equals(JdbcSourceConnectorConfig.MODE_TIMESTAMP_INCREMENTING)) &&
          JdbcUtils.isColumnNullable(connection, schemaPattern, table, incrementingColumn)) {
        throw new ConnectException("Cannot make incremental queries using incrementing column " +
                                   incrementingColumn + " on " + table + " because this column is "
                                   + "nullable.");
      }
      if ((incrementalMode.equals(JdbcSourceConnectorConfig.MODE_TIMESTAMP) ||
           incrementalMode.equals(JdbcSourceConnectorConfig.MODE_TIMESTAMP_INCREMENTING)) &&
          JdbcUtils.isColumnNullable(connection, schemaPattern, table, timestampColumn)) {
        throw new ConnectException("Cannot make incremental queries using timestamp column " +
                                   timestampColumn + " on " + table + " because this column is "
                                   + "nullable.");
      }
    } catch (SQLException e) {
      throw new ConnectException("Failed trying to validate that columns used for offsets are NOT"
                                 + " NULL", e);
    }
  }
}<|MERGE_RESOLUTION|>--- conflicted
+++ resolved
@@ -123,7 +123,6 @@
     log.info("Default Incrementing Column: "+incrementingColumn);
     log.info("Default Timestamp Column: "+timestampColumn);
     for (String tableOrQuery : tablesOrQuery) {
-<<<<<<< HEAD
       String tableMode = mode;
       try{
         tableMode = config.getString(tableOrQuery+"."+JdbcSourceTaskConfig.MODE_CONFIG);
@@ -133,7 +132,7 @@
       }
 
       log.info("Mode for table: "+tableOrQuery+" is "+tableMode);
-=======
+
       // Store all column names to be anonymized in anonymizeList
       anonymizeList = null;
       try {
@@ -143,7 +142,7 @@
         log.info("Anonymization information not found.");
         e.printStackTrace();
       }
->>>>>>> eeae777c
+
       final Map<String, String> partition;
       switch (queryMode) {
         case TABLE:
@@ -167,13 +166,8 @@
 
       if (tableMode.equals(JdbcSourceTaskConfig.MODE_BULK)) {
         tableQueue.add(new BulkTableQuerier(queryMode, tableOrQuery, schemaPattern,
-<<<<<<< HEAD
-                topicPrefix, mapNumerics));
+                topicPrefix, mapNumerics,anonymizeList));
       } else if (tableMode.equals(JdbcSourceTaskConfig.MODE_INCREMENTING)) {
-=======
-                topicPrefix, mapNumerics,anonymizeList));
-      } else if (mode.equals(JdbcSourceTaskConfig.MODE_INCREMENTING)) {
->>>>>>> eeae777c
         log.info("Incrementing column info: "+tableOrQuery+"."+JdbcSourceTaskConfig.INCREMENTING_COLUMN_NAME_CONFIG);
         String tableIncrementingColumn=incrementingColumn;
         try {
@@ -185,13 +179,8 @@
           validateNonNullable(mode, schemaPattern, tableOrQuery, tableIncrementingColumn, timestampColumn);
         tableQueue.add(new TimestampIncrementingTableQuerier(
             queryMode, tableOrQuery, topicPrefix, null, tableIncrementingColumn, offset,
-<<<<<<< HEAD
-                timestampDelayInterval, schemaPattern, mapNumerics));
+                timestampDelayInterval, schemaPattern, mapNumerics,anonymizeList));
       } else if (tableMode.equals(JdbcSourceTaskConfig.MODE_TIMESTAMP)) {
-=======
-                timestampDelayInterval, schemaPattern, mapNumerics,anonymizeList));
-      } else if (mode.equals(JdbcSourceTaskConfig.MODE_TIMESTAMP)) {
->>>>>>> eeae777c
         log.info("Timestamp column info: "+tableOrQuery+"."+JdbcSourceTaskConfig.TIMESTAMP_COLUMN_NAME_CONFIG);
         String tableTimestampColumn = timestampColumn;
         try {
@@ -203,13 +192,8 @@
           validateNonNullable(mode, schemaPattern, tableOrQuery, incrementingColumn,tableTimestampColumn);
         tableQueue.add(new TimestampIncrementingTableQuerier(
             queryMode, tableOrQuery, topicPrefix,tableTimestampColumn, null, offset,
-<<<<<<< HEAD
-                timestampDelayInterval, schemaPattern, mapNumerics));
+                timestampDelayInterval, schemaPattern, mapNumerics,anonymizeList));
       } else if (tableMode.endsWith(JdbcSourceTaskConfig.MODE_TIMESTAMP_INCREMENTING)) {
-=======
-                timestampDelayInterval, schemaPattern, mapNumerics,anonymizeList));
-      } else if (mode.endsWith(JdbcSourceTaskConfig.MODE_TIMESTAMP_INCREMENTING)) {
->>>>>>> eeae777c
 
         log.info("Entered timestamp+incrementing mode");
         log.info("Incrementing column info: "+tableOrQuery+"."+JdbcSourceTaskConfig.INCREMENTING_COLUMN_NAME_CONFIG);
