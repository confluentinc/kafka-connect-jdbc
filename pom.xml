--- conflicted
+++ resolved
@@ -23,12 +23,7 @@
     <parent>
         <groupId>io.confluent</groupId>
         <artifactId>common</artifactId>
-<<<<<<< HEAD
-        <version>4.1.0-SNAPSHOT</version>
-        <relativePath>../common/parent</relativePath>
-=======
         <version>5.0.0-SNAPSHOT</version>
->>>>>>> d921388c
     </parent>
 
     <groupId>io.confluent</groupId>
