--- conflicted
+++ resolved
@@ -300,7 +300,7 @@
       + "Note that it is only applicable to SQL Server.";
   private static final String MSSQL_USE_MERGE_HOLDLOCK_DISPLAY =
       "SQL Server - Use HOLDLOCK in MERGE";
-<<<<<<< HEAD
+
   public static final String MSSQL_INSERT_PRIMARY_KEYS = "mssql.insert.primary.keys";
   private static final String MSSQL_INSERT_PRIMARY_KEYS_DEFAULT = "true";
   private static final String MSSQL_INSERT_PRIMARY_KEYS_DOC =
@@ -310,7 +310,6 @@
       + "of type IDENTITY.";
   private static final String MSSQL_INSERT_PRIMARY_KEYS_DISPLAY =
           "SQL Server - Whether to insert primary keys in INSERT or MERGE scenario";
-=======
 
   /**
    * The properties that begin with this prefix will be used to configure a class, specified by
@@ -329,8 +328,6 @@
   public static final String CREDENTIALS_PROVIDER_CLASS_DOC =
       JdbcSourceConnectorConfig.CREDENTIALS_PROVIDER_CLASS_DOC;
 
-
->>>>>>> 42810860
   public static final ConfigDef CONFIG_DEF = new ConfigDef()
         // Connection
         .define(
@@ -528,7 +525,6 @@
           DB_TIMEZONE_CONFIG_DISPLAY
         )
         .define(
-<<<<<<< HEAD
                 MSSQL_INSERT_PRIMARY_KEYS,
           ConfigDef.Type.BOOLEAN,
                 MSSQL_INSERT_PRIMARY_KEYS_DEFAULT,
@@ -538,7 +534,8 @@
           6,
           ConfigDef.Width.MEDIUM,
                 MSSQL_INSERT_PRIMARY_KEYS_DISPLAY
-=======
+        )
+        .define(
             DATE_TIMEZONE_CONFIG,
             ConfigDef.Type.STRING,
             DATE_TIMEZONE_DEFAULT,
@@ -546,12 +543,12 @@
             ConfigDef.Importance.LOW,
             DATE_TIMEZONE_CONFIG_DOC,
             DATAMAPPING_GROUP,
-            6,
+            7,
             ConfigDef.Width.MEDIUM,
             DATE_TIMEZONE_CONFIG_DISPLAY,
             DATE_TIMEZONE_RECOMMENDER
->>>>>>> 42810860
-        )
+        )
+  
         // DDL
         .define(
             AUTO_CREATE,
